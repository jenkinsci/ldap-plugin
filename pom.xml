--- conflicted
+++ resolved
@@ -26,14 +26,10 @@
     <changelist>999999-SNAPSHOT</changelist>
     <gitHubRepo>jenkinsci/${project.artifactId}-plugin</gitHubRepo>
     <apacheds.version>2.0.0.AM25</apacheds.version>
-<<<<<<< HEAD
-    <jenkins.version>2.426.3</jenkins.version>
-=======
     <jenkins.version>2.475</jenkins.version>
     <!-- TODO JENKINS-73339 until in parent POM -->
     <jenkins-test-harness.version>2265.v3da_49c8134d6</jenkins-test-harness.version>
     <maven.compiler.release>17</maven.compiler.release>
->>>>>>> 387f5b3e
   </properties>
 
   <scm>
@@ -309,13 +305,8 @@
     <dependencies>
       <dependency>
         <groupId>io.jenkins.tools.bom</groupId>
-<<<<<<< HEAD
-        <artifactId>bom-2.426.x</artifactId>
-        <version>2839.v003b_4d9d24fd</version>
-=======
         <artifactId>bom-2.462.x</artifactId>
         <version>3234.v5ca_5154341ef</version>
->>>>>>> 387f5b3e
         <scope>import</scope>
         <type>pom</type>
       </dependency>
