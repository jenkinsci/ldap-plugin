<project xmlns="http://maven.apache.org/POM/4.0.0" xmlns:xsi="http://www.w3.org/2001/XMLSchema-instance" xsi:schemaLocation="http://maven.apache.org/POM/4.0.0 http://maven.apache.org/maven-v4_0_0.xsd">
  <modelVersion>4.0.0</modelVersion>

  <parent>
    <groupId>org.jenkins-ci.plugins</groupId>
    <artifactId>plugin</artifactId>
    <version>4.4</version>
    <relativePath />
  </parent>

  <artifactId>ldap</artifactId>
<<<<<<< HEAD
  <version>${revision}${changelist}</version>
=======
  <version>1.26-SNAPSHOT</version>
>>>>>>> aea9cb37
  <packaging>hpi</packaging>

  <name>LDAP Plugin</name>
  <description>Adds LDAP authentication to Jenkins</description>
  <url>https://github.com/jenkinsci/ldap-plugin</url>
  <licenses>
    <license>
      <name>The MIT license</name>
      <url>https://www.opensource.org/licenses/mit-license.php</url>
      <distribution>repo</distribution>
    </license>
  </licenses>

  <properties>
    <revision>1.25</revision>
    <changelist>-SNAPSHOT</changelist>
    <gitHubRepo>jenkinsci/${project.artifactId}-plugin</gitHubRepo>
    <apacheds.version>2.0.0.AM25</apacheds.version>
    <jenkins.version>2.235.3</jenkins.version>
    <java.level>8</java.level>
    <configuration-as-code.version>1.36</configuration-as-code.version>
  </properties>

  <scm>
    <connection>scm:git:git://github.com/${gitHubRepo}.git</connection>
    <developerConnection>scm:git:git@github.com:${gitHubRepo}.git</developerConnection>
    <url>https://github.com/${gitHubRepo}</url>
    <tag>${scmTag}</tag>
  </scm>

  <repositories>
    <repository>
      <id>repo.jenkins-ci.org</id>
      <url>https://repo.jenkins-ci.org/public/</url>
    </repository>
  </repositories>
  <pluginRepositories>
    <pluginRepository>
      <id>repo.jenkins-ci.org</id>
      <url>https://repo.jenkins-ci.org/public/</url>
    </pluginRepository>
  </pluginRepositories>

  <dependencies>
    <dependency> <!-- to appear earlier in the test CP for purposes of PCT -->
      <groupId>org.jenkins-ci.main</groupId>
      <artifactId>jenkins-core</artifactId>
      <version>${jenkins.version}</version>
    </dependency>
    <dependency> <!-- for compatibility with https://github.com/jenkinsci/jenkins/pull/4848 -->
      <groupId>org.acegisecurity</groupId>
      <artifactId>acegi-security</artifactId>
      <version>1.0.7</version>
      <exclusions>
        <exclusion>
          <groupId>commons-codec</groupId>
          <artifactId>commons-codec</artifactId>
        </exclusion>
        <exclusion>
          <groupId>commons-collections</groupId>
          <artifactId>commons-collections</artifactId>
        </exclusion>
        <exclusion>
          <groupId>commons-lang</groupId>
          <artifactId>commons-lang</artifactId>
        </exclusion>
        <exclusion>
          <groupId>org.springframework</groupId>
          <artifactId>spring-core</artifactId>
        </exclusion>
        <exclusion>
          <groupId>org.springframework</groupId>
          <artifactId>spring-jdbc</artifactId>
        </exclusion>
        <exclusion>
          <groupId>org.springframework</groupId>
          <artifactId>spring-remoting</artifactId>
        </exclusion>
        <exclusion>
          <groupId>org.springframework</groupId>
          <artifactId>spring-support</artifactId>
        </exclusion>
      </exclusions>
    </dependency>
    <dependency>
      <groupId>org.springframework</groupId>
      <artifactId>spring-dao</artifactId>
      <version>1.2.9</version>
      <exclusions>
        <exclusion>
          <groupId>org.springframework</groupId>
          <artifactId>spring-beans</artifactId>
        </exclusion>
        <exclusion>
          <groupId>org.springframework</groupId>
          <artifactId>spring-context</artifactId>
        </exclusion>
        <exclusion>
          <groupId>org.springframework</groupId>
          <artifactId>spring-core</artifactId>
        </exclusion>
      </exclusions>
    </dependency>
    <dependency>
      <groupId>org.jenkins-ci.plugins</groupId>
      <artifactId>mailer</artifactId>
      <version>1.20</version>
    </dependency>
    <dependency>
      <groupId>org.jenkins-ci.test</groupId>
      <artifactId>docker-fixtures</artifactId>
      <version>1.8</version>
      <scope>test</scope>
      <exclusions>
        <!-- Required: 2.2.3, JCasC includes: 2.10.2 -->
        <exclusion>
          <groupId>com.fasterxml.jackson.core</groupId>
          <artifactId>jackson-databind</artifactId>
        </exclusion>
      </exclusions>
    </dependency>

    <dependency>
      <groupId>org.jenkins-ci.plugins</groupId>
      <artifactId>bouncycastle-api</artifactId>
      <version>2.16.2</version>
      <scope>test</scope>
    </dependency>

    <dependency>
      <groupId>org.apache.directory.server</groupId>
      <artifactId>apacheds-core</artifactId>
      <version>${apacheds.version}</version>
      <scope>test</scope>
      <exclusions>
        <exclusion>
          <groupId>org.bouncycastle</groupId>
          <artifactId>bcprov-jdk15on</artifactId>
        </exclusion>
        <exclusion> <!-- core provides something else -->
          <groupId>commons-codec</groupId>
          <artifactId>commons-codec</artifactId>
        </exclusion>
      </exclusions>
    </dependency>

    <dependency>
      <groupId>org.apache.directory.server</groupId>
      <artifactId>apacheds-core-annotations</artifactId>
      <version>${apacheds.version}</version>
      <scope>test</scope>
    </dependency>

    <dependency>
      <groupId>org.apache.directory.server</groupId>
      <artifactId>apacheds-core-api</artifactId>
      <version>${apacheds.version}</version>
      <scope>test</scope>
    </dependency>

    <dependency>
      <groupId>org.apache.directory.server</groupId>
      <artifactId>apacheds-core-avl</artifactId>
      <version>${apacheds.version}</version>
      <scope>test</scope>
    </dependency>

    <dependency>
      <groupId>org.apache.directory.server</groupId>
      <artifactId>apacheds-core-constants</artifactId>
      <version>${apacheds.version}</version>
      <scope>test</scope>
    </dependency>

    <dependency>
      <groupId>org.apache.directory.server</groupId>
      <artifactId>apacheds-core-jndi</artifactId>
      <version>${apacheds.version}</version>
      <scope>test</scope>
    </dependency>

    <dependency>
      <groupId>org.apache.directory.server</groupId>
      <artifactId>apacheds-interceptor-kerberos</artifactId>
      <version>${apacheds.version}</version>
      <scope>test</scope>
    </dependency>

    <dependency>
      <groupId>org.apache.directory.server</groupId>
      <artifactId>apacheds-jdbm-partition</artifactId>
      <version>${apacheds.version}</version>
      <scope>test</scope>
    </dependency>

    <dependency>
      <groupId>org.apache.directory.server</groupId>
      <artifactId>apacheds-kerberos-codec</artifactId>
      <version>${apacheds.version}</version>
      <scope>test</scope>
    </dependency>

    <dependency>
      <groupId>org.apache.directory.server</groupId>
      <artifactId>apacheds-ldif-partition</artifactId>
      <version>${apacheds.version}</version>
      <scope>test</scope>
    </dependency>

    <dependency>
      <groupId>org.apache.directory.server</groupId>
      <artifactId>apacheds-protocol-dhcp</artifactId>
      <version>${apacheds.version}</version>
      <scope>test</scope>
    </dependency>

    <dependency>
      <groupId>org.apache.directory.server</groupId>
      <artifactId>apacheds-protocol-dns</artifactId>
      <version>${apacheds.version}</version>
      <scope>test</scope>
    </dependency>

    <dependency>
      <groupId>org.apache.directory.server</groupId>
      <artifactId>apacheds-protocol-kerberos</artifactId>
      <version>${apacheds.version}</version>
      <scope>test</scope>
    </dependency>

    <dependency>
      <groupId>org.apache.directory.server</groupId>
      <artifactId>apacheds-protocol-ldap</artifactId>
      <version>${apacheds.version}</version>
      <scope>test</scope>
      <exclusions>
        <exclusion>
          <groupId>org.bouncycastle</groupId>
          <artifactId>bcprov-jdk15on</artifactId>
        </exclusion>
      </exclusions>
    </dependency>

    <dependency>
      <groupId>org.apache.directory.server</groupId>
      <artifactId>apacheds-protocol-ntp</artifactId>
      <version>${apacheds.version}</version>
      <scope>test</scope>
    </dependency>

    <dependency>
      <groupId>org.apache.directory.server</groupId>
      <artifactId>apacheds-protocol-shared</artifactId>
      <version>${apacheds.version}</version>
      <scope>test</scope>
    </dependency>

    <dependency>
      <groupId>org.apache.directory.server</groupId>
      <artifactId>apacheds-server-annotations</artifactId>
      <version>${apacheds.version}</version>
      <scope>test</scope>
    </dependency>

    <dependency>
      <groupId>org.apache.directory.server</groupId>
      <artifactId>apacheds-server-config</artifactId>
      <version>${apacheds.version}</version>
      <scope>test</scope>
    </dependency>

    <dependency>
      <groupId>org.apache.directory.server</groupId>
      <artifactId>apacheds-server-jndi</artifactId>
      <version>${apacheds.version}</version>
      <scope>test</scope>
    </dependency>

    <dependency>
      <groupId>org.apache.directory.server</groupId>
      <artifactId>apacheds-test-framework</artifactId>
      <version>${apacheds.version}</version>
      <scope>test</scope>
    </dependency>

    <dependency>
      <groupId>org.apache.directory.server</groupId>
      <artifactId>apacheds-xdbm-partition</artifactId>
      <version>${apacheds.version}</version>
      <scope>test</scope>
    </dependency>

    <dependency>
      <groupId>org.jsoup</groupId>
      <artifactId>jsoup</artifactId>
      <version>1.11.3</version>
      <scope>test</scope>
    </dependency>
    
    <dependency>
      <groupId>io.jenkins</groupId>
      <artifactId>configuration-as-code</artifactId>
      <version>${configuration-as-code.version}</version>
      <scope>test</scope>
    </dependency>
    
    <dependency>
      <groupId>io.jenkins.configuration-as-code</groupId>
      <artifactId>test-harness</artifactId>
      <version>${configuration-as-code.version}</version>
      <scope>test</scope>
    </dependency>
  </dependencies>

  <build>
    <plugins>
      <plugin>
        <groupId>org.jenkins-ci.tools</groupId>
        <artifactId>maven-hpi-plugin</artifactId>
        <executions>
          <execution>
            <goals>
              <goal>generate-taglib-interface</goal>
            </goals>
          </execution>
        </executions>
        <configuration>
          <compatibleSinceVersion>1.16</compatibleSinceVersion>
        </configuration>
      </plugin>
    </plugins>
  </build>

</project><|MERGE_RESOLUTION|>--- conflicted
+++ resolved
@@ -9,11 +9,7 @@
   </parent>
 
   <artifactId>ldap</artifactId>
-<<<<<<< HEAD
   <version>${revision}${changelist}</version>
-=======
-  <version>1.26-SNAPSHOT</version>
->>>>>>> aea9cb37
   <packaging>hpi</packaging>
 
   <name>LDAP Plugin</name>
@@ -28,7 +24,7 @@
   </licenses>
 
   <properties>
-    <revision>1.25</revision>
+    <revision>1.26</revision>
     <changelist>-SNAPSHOT</changelist>
     <gitHubRepo>jenkinsci/${project.artifactId}-plugin</gitHubRepo>
     <apacheds.version>2.0.0.AM25</apacheds.version>
