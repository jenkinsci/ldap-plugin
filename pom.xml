<project xmlns="http://maven.apache.org/POM/4.0.0" xmlns:xsi="http://www.w3.org/2001/XMLSchema-instance" xsi:schemaLocation="http://maven.apache.org/POM/4.0.0 http://maven.apache.org/maven-v4_0_0.xsd">
  <modelVersion>4.0.0</modelVersion>

  <parent>
    <groupId>org.jenkins-ci.plugins</groupId>
    <artifactId>plugin</artifactId>
    <version>4.4</version>
    <relativePath />
  </parent>

  <artifactId>ldap</artifactId>
  <version>${revision}${changelist}</version>
  <packaging>hpi</packaging>

  <name>LDAP Plugin</name>
  <description>Adds LDAP authentication to Jenkins</description>
  <url>https://github.com/jenkinsci/ldap-plugin</url>
  <licenses>
    <license>
      <name>The MIT license</name>
      <url>https://www.opensource.org/licenses/mit-license.php</url>
      <distribution>repo</distribution>
    </license>
  </licenses>

  <properties>
    <revision>1.25</revision>
    <changelist>-SNAPSHOT</changelist>
    <gitHubRepo>jenkinsci/${project.artifactId}-plugin</gitHubRepo>
    <apacheds.version>2.0.0.AM25</apacheds.version>
    <jenkins.version>2.254-rc30488.e2b6ff930d70</jenkins.version> <!-- TODO https://github.com/jenkinsci/jenkins/pull/4848 -->
    <java.level>8</java.level>
    <configuration-as-code.version>1.36</configuration-as-code.version>
  </properties>

  <scm>
    <connection>scm:git:git://github.com/${gitHubRepo}.git</connection>
    <developerConnection>scm:git:git@github.com:${gitHubRepo}.git</developerConnection>
    <url>https://github.com/${gitHubRepo}</url>
    <tag>${scmTag}</tag>
  </scm>

  <repositories>
    <repository>
      <id>repo.jenkins-ci.org</id>
      <url>https://repo.jenkins-ci.org/public/</url>
    </repository>
  </repositories>
  <pluginRepositories>
    <pluginRepository>
      <id>repo.jenkins-ci.org</id>
      <url>https://repo.jenkins-ci.org/public/</url>
    </pluginRepository>
  </pluginRepositories>

  <dependencies>
<<<<<<< HEAD
=======
    <dependency> <!-- to appear earlier in the test CP for purposes of PCT -->
      <groupId>org.jenkins-ci.main</groupId>
      <artifactId>jenkins-core</artifactId>
      <version>${jenkins.version}</version>
    </dependency>
    <dependency> <!-- for compatibility with https://github.com/jenkinsci/jenkins/pull/4848 -->
      <groupId>org.acegisecurity</groupId>
      <artifactId>acegi-security</artifactId>
      <version>1.0.7</version>
      <exclusions>
        <exclusion>
          <groupId>commons-codec</groupId>
          <artifactId>commons-codec</artifactId>
        </exclusion>
        <exclusion>
          <groupId>commons-collections</groupId>
          <artifactId>commons-collections</artifactId>
        </exclusion>
        <exclusion>
          <groupId>commons-lang</groupId>
          <artifactId>commons-lang</artifactId>
        </exclusion>
        <exclusion>
          <groupId>org.springframework</groupId>
          <artifactId>spring-core</artifactId>
        </exclusion>
        <exclusion>
          <groupId>org.springframework</groupId>
          <artifactId>spring-jdbc</artifactId>
        </exclusion>
        <exclusion>
          <groupId>org.springframework</groupId>
          <artifactId>spring-remoting</artifactId>
        </exclusion>
        <exclusion>
          <groupId>org.springframework</groupId>
          <artifactId>spring-support</artifactId>
        </exclusion>
      </exclusions>
    </dependency>
>>>>>>> 65d0a2c3
    <dependency>
      <groupId>org.springframework.security</groupId>
      <artifactId>spring-security-ldap</artifactId>
    </dependency>
    <dependency>
      <groupId>org.jenkins-ci.plugins</groupId>
      <artifactId>mailer</artifactId>
      <version>1.20</version>
    </dependency>
    <dependency>
      <groupId>org.jenkins-ci.test</groupId>
      <artifactId>docker-fixtures</artifactId>
      <version>1.8</version>
      <scope>test</scope>
      <exclusions>
        <!-- Required: 2.2.3, JCasC includes: 2.10.2 -->
        <exclusion>
          <groupId>com.fasterxml.jackson.core</groupId>
          <artifactId>jackson-databind</artifactId>
        </exclusion>
      </exclusions>
    </dependency>

    <dependency>
      <groupId>org.jenkins-ci.plugins</groupId>
      <artifactId>bouncycastle-api</artifactId>
      <version>2.16.2</version>
      <scope>test</scope>
    </dependency>

    <dependency>
      <groupId>org.apache.directory.server</groupId>
      <artifactId>apacheds-core</artifactId>
      <version>${apacheds.version}</version>
      <scope>test</scope>
      <exclusions>
        <exclusion>
          <groupId>org.bouncycastle</groupId>
          <artifactId>bcprov-jdk15on</artifactId>
        </exclusion>
        <exclusion> <!-- core provides something else -->
          <groupId>commons-codec</groupId>
          <artifactId>commons-codec</artifactId>
        </exclusion>
      </exclusions>
    </dependency>

    <dependency>
      <groupId>org.apache.directory.server</groupId>
      <artifactId>apacheds-core-annotations</artifactId>
      <version>${apacheds.version}</version>
      <scope>test</scope>
    </dependency>

    <dependency>
      <groupId>org.apache.directory.server</groupId>
      <artifactId>apacheds-core-api</artifactId>
      <version>${apacheds.version}</version>
      <scope>test</scope>
    </dependency>

    <dependency>
      <groupId>org.apache.directory.server</groupId>
      <artifactId>apacheds-core-avl</artifactId>
      <version>${apacheds.version}</version>
      <scope>test</scope>
    </dependency>

    <dependency>
      <groupId>org.apache.directory.server</groupId>
      <artifactId>apacheds-core-constants</artifactId>
      <version>${apacheds.version}</version>
      <scope>test</scope>
    </dependency>

    <dependency>
      <groupId>org.apache.directory.server</groupId>
      <artifactId>apacheds-core-jndi</artifactId>
      <version>${apacheds.version}</version>
      <scope>test</scope>
    </dependency>

    <dependency>
      <groupId>org.apache.directory.server</groupId>
      <artifactId>apacheds-interceptor-kerberos</artifactId>
      <version>${apacheds.version}</version>
      <scope>test</scope>
    </dependency>

    <dependency>
      <groupId>org.apache.directory.server</groupId>
      <artifactId>apacheds-jdbm-partition</artifactId>
      <version>${apacheds.version}</version>
      <scope>test</scope>
    </dependency>

    <dependency>
      <groupId>org.apache.directory.server</groupId>
      <artifactId>apacheds-kerberos-codec</artifactId>
      <version>${apacheds.version}</version>
      <scope>test</scope>
    </dependency>

    <dependency>
      <groupId>org.apache.directory.server</groupId>
      <artifactId>apacheds-ldif-partition</artifactId>
      <version>${apacheds.version}</version>
      <scope>test</scope>
    </dependency>

    <dependency>
      <groupId>org.apache.directory.server</groupId>
      <artifactId>apacheds-protocol-dhcp</artifactId>
      <version>${apacheds.version}</version>
      <scope>test</scope>
    </dependency>

    <dependency>
      <groupId>org.apache.directory.server</groupId>
      <artifactId>apacheds-protocol-dns</artifactId>
      <version>${apacheds.version}</version>
      <scope>test</scope>
    </dependency>

    <dependency>
      <groupId>org.apache.directory.server</groupId>
      <artifactId>apacheds-protocol-kerberos</artifactId>
      <version>${apacheds.version}</version>
      <scope>test</scope>
    </dependency>

    <dependency>
      <groupId>org.apache.directory.server</groupId>
      <artifactId>apacheds-protocol-ldap</artifactId>
      <version>${apacheds.version}</version>
      <scope>test</scope>
      <exclusions>
        <exclusion>
          <groupId>org.bouncycastle</groupId>
          <artifactId>bcprov-jdk15on</artifactId>
        </exclusion>
      </exclusions>
    </dependency>

    <dependency>
      <groupId>org.apache.directory.server</groupId>
      <artifactId>apacheds-protocol-ntp</artifactId>
      <version>${apacheds.version}</version>
      <scope>test</scope>
    </dependency>

    <dependency>
      <groupId>org.apache.directory.server</groupId>
      <artifactId>apacheds-protocol-shared</artifactId>
      <version>${apacheds.version}</version>
      <scope>test</scope>
    </dependency>

    <dependency>
      <groupId>org.apache.directory.server</groupId>
      <artifactId>apacheds-server-annotations</artifactId>
      <version>${apacheds.version}</version>
      <scope>test</scope>
    </dependency>

    <dependency>
      <groupId>org.apache.directory.server</groupId>
      <artifactId>apacheds-server-config</artifactId>
      <version>${apacheds.version}</version>
      <scope>test</scope>
    </dependency>

    <dependency>
      <groupId>org.apache.directory.server</groupId>
      <artifactId>apacheds-server-jndi</artifactId>
      <version>${apacheds.version}</version>
      <scope>test</scope>
    </dependency>

    <dependency>
      <groupId>org.apache.directory.server</groupId>
      <artifactId>apacheds-test-framework</artifactId>
      <version>${apacheds.version}</version>
      <scope>test</scope>
    </dependency>

    <dependency>
      <groupId>org.apache.directory.server</groupId>
      <artifactId>apacheds-xdbm-partition</artifactId>
      <version>${apacheds.version}</version>
      <scope>test</scope>
    </dependency>

    <dependency>
      <groupId>org.jsoup</groupId>
      <artifactId>jsoup</artifactId>
      <version>1.11.3</version>
      <scope>test</scope>
    </dependency>
    
    <dependency>
      <groupId>io.jenkins</groupId>
      <artifactId>configuration-as-code</artifactId>
      <version>${configuration-as-code.version}</version>
      <scope>test</scope>
    </dependency>
    
    <dependency>
      <groupId>io.jenkins.configuration-as-code</groupId>
      <artifactId>test-harness</artifactId>
      <version>${configuration-as-code.version}</version>
      <scope>test</scope>
    </dependency>
  </dependencies>

  <build>
    <plugins>
      <plugin>
        <groupId>org.jenkins-ci.tools</groupId>
        <artifactId>maven-hpi-plugin</artifactId>
        <executions>
          <execution>
            <goals>
              <goal>generate-taglib-interface</goal>
            </goals>
          </execution>
        </executions>
        <configuration>
          <compatibleSinceVersion>1.16</compatibleSinceVersion>
        </configuration>
      </plugin>
    </plugins>
  </build>

</project><|MERGE_RESOLUTION|>--- conflicted
+++ resolved
@@ -54,49 +54,6 @@
   </pluginRepositories>
 
   <dependencies>
-<<<<<<< HEAD
-=======
-    <dependency> <!-- to appear earlier in the test CP for purposes of PCT -->
-      <groupId>org.jenkins-ci.main</groupId>
-      <artifactId>jenkins-core</artifactId>
-      <version>${jenkins.version}</version>
-    </dependency>
-    <dependency> <!-- for compatibility with https://github.com/jenkinsci/jenkins/pull/4848 -->
-      <groupId>org.acegisecurity</groupId>
-      <artifactId>acegi-security</artifactId>
-      <version>1.0.7</version>
-      <exclusions>
-        <exclusion>
-          <groupId>commons-codec</groupId>
-          <artifactId>commons-codec</artifactId>
-        </exclusion>
-        <exclusion>
-          <groupId>commons-collections</groupId>
-          <artifactId>commons-collections</artifactId>
-        </exclusion>
-        <exclusion>
-          <groupId>commons-lang</groupId>
-          <artifactId>commons-lang</artifactId>
-        </exclusion>
-        <exclusion>
-          <groupId>org.springframework</groupId>
-          <artifactId>spring-core</artifactId>
-        </exclusion>
-        <exclusion>
-          <groupId>org.springframework</groupId>
-          <artifactId>spring-jdbc</artifactId>
-        </exclusion>
-        <exclusion>
-          <groupId>org.springframework</groupId>
-          <artifactId>spring-remoting</artifactId>
-        </exclusion>
-        <exclusion>
-          <groupId>org.springframework</groupId>
-          <artifactId>spring-support</artifactId>
-        </exclusion>
-      </exclusions>
-    </dependency>
->>>>>>> 65d0a2c3
     <dependency>
       <groupId>org.springframework.security</groupId>
       <artifactId>spring-security-ldap</artifactId>
