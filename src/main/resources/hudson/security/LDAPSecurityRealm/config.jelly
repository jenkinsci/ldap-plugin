<!--
The MIT License

Copyright (c) 2004-2010, Sun Microsystems, Inc., Kohsuke Kawaguchi

Permission is hereby granted, free of charge, to any person obtaining a copy
of this software and associated documentation files (the "Software"), to deal
in the Software without restriction, including without limitation the rights
to use, copy, modify, merge, publish, distribute, sublicense, and/or sell
copies of the Software, and to permit persons to whom the Software is
furnished to do so, subject to the following conditions:

The above copyright notice and this permission notice shall be included in
all copies or substantial portions of the Software.

THE SOFTWARE IS PROVIDED "AS IS", WITHOUT WARRANTY OF ANY KIND, EXPRESS OR
IMPLIED, INCLUDING BUT NOT LIMITED TO THE WARRANTIES OF MERCHANTABILITY,
FITNESS FOR A PARTICULAR PURPOSE AND NONINFRINGEMENT. IN NO EVENT SHALL THE
AUTHORS OR COPYRIGHT HOLDERS BE LIABLE FOR ANY CLAIM, DAMAGES OR OTHER
LIABILITY, WHETHER IN AN ACTION OF CONTRACT, TORT OR OTHERWISE, ARISING FROM,
OUT OF OR IN CONNECTION WITH THE SOFTWARE OR THE USE OR OTHER DEALINGS IN
THE SOFTWARE.
-->

<?jelly escape-by-default='true'?>
<<<<<<< HEAD
<j:jelly xmlns:j="jelly:core" xmlns:f="/lib/form" xmlns:st="jelly:stapler" xmlns:l="/lib/layout">
    <f:entry>
        <f:repeatable field="configurations" minimum="1" header="${%Server}">
            <table style="width:100%">
                <st:include page="config.jelly" class="jenkins.security.plugins.ldap.LDAPConfiguration"/>
                <f:entry title="">
                    <div align="right">
                        <f:repeatableDeleteButton/>
                    </div>
                </f:entry>
            </table>
        </f:repeatable>
=======
<j:jelly xmlns:j="jelly:core" xmlns:f="/lib/form" xmlns:st="jelly:stapler" xmlns:l="/lib/layout" >
    <f:entry field="server" title="${%Server}">
        <f:textbox/>

>>>>>>> 8ea68a84
    </f:entry>
    <f:advanced>
        <f:advanced title="${%Case sensitivity}">
<<<<<<< HEAD
            <f:dropdownDescriptorSelector field="userIdStrategy" title="${%Login name case sensitivity}"
                                          default="${descriptor.defaultIdStrategy}"/>
            <f:dropdownDescriptorSelector field="groupIdStrategy" title="${%Group name case sensitivity}"
                                          default="${descriptor.defaultIdStrategy}"/>
=======
          <f:dropdownDescriptorSelector field="userIdStrategy" title="${%Login name case sensitivity}" default="${descriptor.defaultIdStrategy}"/>
          <f:dropdownDescriptorSelector field="groupIdStrategy" title="${%Group name case sensitivity}" default="${descriptor.defaultIdStrategy}"/>
>>>>>>> 8ea68a84
        </f:advanced>
        <f:entry field="disableMailAddressResolver">
            <f:checkbox title="${%Disable Ldap Email Resolver}"/>
        </f:entry>
        <f:optionalProperty field="cache" title="${%Enable cache}"/>
        <f:entry field="environmentProperties" title="${%Environment Properties}">
            <!-- TODO JENKINS-22910 must repeat the field attr: -->
            <f:repeatableProperty field="environmentProperties">
                <f:entry title="">
                    <div align="right">
                        <f:repeatableDeleteButton/>
                    </div>
                </f:entry>
            </f:repeatableProperty>
        </f:entry>
    </f:advanced>
</j:jelly><|MERGE_RESOLUTION|>--- conflicted
+++ resolved
@@ -23,7 +23,6 @@
 -->
 
 <?jelly escape-by-default='true'?>
-<<<<<<< HEAD
 <j:jelly xmlns:j="jelly:core" xmlns:f="/lib/form" xmlns:st="jelly:stapler" xmlns:l="/lib/layout">
     <f:entry>
         <f:repeatable field="configurations" minimum="1" header="${%Server}">
@@ -36,24 +35,13 @@
                 </f:entry>
             </table>
         </f:repeatable>
-=======
-<j:jelly xmlns:j="jelly:core" xmlns:f="/lib/form" xmlns:st="jelly:stapler" xmlns:l="/lib/layout" >
-    <f:entry field="server" title="${%Server}">
-        <f:textbox/>
-
->>>>>>> 8ea68a84
     </f:entry>
     <f:advanced>
         <f:advanced title="${%Case sensitivity}">
-<<<<<<< HEAD
             <f:dropdownDescriptorSelector field="userIdStrategy" title="${%Login name case sensitivity}"
                                           default="${descriptor.defaultIdStrategy}"/>
             <f:dropdownDescriptorSelector field="groupIdStrategy" title="${%Group name case sensitivity}"
                                           default="${descriptor.defaultIdStrategy}"/>
-=======
-          <f:dropdownDescriptorSelector field="userIdStrategy" title="${%Login name case sensitivity}" default="${descriptor.defaultIdStrategy}"/>
-          <f:dropdownDescriptorSelector field="groupIdStrategy" title="${%Group name case sensitivity}" default="${descriptor.defaultIdStrategy}"/>
->>>>>>> 8ea68a84
         </f:advanced>
         <f:entry field="disableMailAddressResolver">
             <f:checkbox title="${%Disable Ldap Email Resolver}"/>
