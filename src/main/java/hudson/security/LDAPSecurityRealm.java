/*
 * The MIT License
 * 
 * Copyright (c) 2004-2010, Sun Microsystems, Inc., Kohsuke Kawaguchi, Seiji Sogabe,
 *    Olivier Lamy
 * Copyright (c) 2017 CloudBees, Inc.
 * 
 * Permission is hereby granted, free of charge, to any person obtaining a copy
 * of this software and associated documentation files (the "Software"), to deal
 * in the Software without restriction, including without limitation the rights
 * to use, copy, modify, merge, publish, distribute, sublicense, and/or sell
 * copies of the Software, and to permit persons to whom the Software is
 * furnished to do so, subject to the following conditions:
 * 
 * The above copyright notice and this permission notice shall be included in
 * all copies or substantial portions of the Software.
 * 
 * THE SOFTWARE IS PROVIDED "AS IS", WITHOUT WARRANTY OF ANY KIND, EXPRESS OR
 * IMPLIED, INCLUDING BUT NOT LIMITED TO THE WARRANTIES OF MERCHANTABILITY,
 * FITNESS FOR A PARTICULAR PURPOSE AND NONINFRINGEMENT. IN NO EVENT SHALL THE
 * AUTHORS OR COPYRIGHT HOLDERS BE LIABLE FOR ANY CLAIM, DAMAGES OR OTHER
 * LIABILITY, WHETHER IN AN ACTION OF CONTRACT, TORT OR OTHERWISE, ARISING FROM,
 * OUT OF OR IN CONNECTION WITH THE SOFTWARE OR THE USE OR OTHER DEALINGS IN
 * THE SOFTWARE.
 */
package hudson.security;

import edu.umd.cs.findbugs.annotations.SuppressFBWarnings;
import hudson.Extension;
import hudson.Main;
import hudson.Util;
import hudson.model.AbstractDescribableImpl;
import hudson.model.Descriptor;
import hudson.tasks.Mailer;
import hudson.tasks.Mailer.UserProperty;
import hudson.util.FormValidation;
import hudson.util.ListBoxModel;
import hudson.util.Scrambler;
import hudson.util.Secret;
import jenkins.model.IdStrategy;
import jenkins.model.Jenkins;
import jenkins.security.FIPS140;
import jenkins.security.SecurityListener;
import jenkins.security.plugins.ldap.FromGroupSearchLDAPGroupMembershipStrategy;
import jenkins.security.plugins.ldap.LDAPConfiguration;
import jenkins.security.plugins.ldap.LDAPGroupMembershipStrategy;
import jenkins.security.plugins.ldap.LDAPExtendedTemplate;
import jenkins.security.plugins.ldap.LdapEntryMapper;
import jenkins.security.plugins.ldap.SetContextClassLoader;
import net.sf.json.JSONArray;
import net.sf.json.JSONObject;
import org.springframework.ldap.core.ContextSource;
import org.springframework.ldap.core.DirContextOperations;
import org.springframework.security.authentication.AccountStatusException;
import org.springframework.security.authentication.AuthenticationManager;
import org.springframework.security.authentication.AuthenticationServiceException;
import org.springframework.security.authentication.BadCredentialsException;
import org.springframework.security.authentication.UsernamePasswordAuthenticationToken;
import org.springframework.security.core.Authentication;
import org.springframework.security.core.AuthenticationException;
import org.springframework.security.core.GrantedAuthority;
import org.springframework.security.core.authority.SimpleGrantedAuthority;
import org.springframework.security.core.userdetails.UserDetails;
import org.springframework.security.core.userdetails.UserDetailsService;
import org.springframework.security.core.userdetails.UsernameNotFoundException;
import org.springframework.security.ldap.authentication.LdapAuthenticationProvider;
import org.springframework.security.ldap.authentication.LdapAuthenticator;
import org.springframework.security.ldap.search.FilterBasedLdapUserSearch;
import org.springframework.security.ldap.search.LdapUserSearch;
import org.springframework.security.ldap.userdetails.DefaultLdapAuthoritiesPopulator;
import org.springframework.security.ldap.userdetails.LdapAuthoritiesPopulator;
import org.springframework.security.ldap.userdetails.LdapUserDetails;
import org.springframework.security.ldap.userdetails.LdapUserDetailsImpl;
import org.apache.commons.collections.map.LRUMap;
import org.apache.commons.io.IOUtils;
import org.apache.commons.lang.StringUtils;
import org.kohsuke.accmod.Restricted;
import org.kohsuke.accmod.restrictions.DoNotUse;
import org.kohsuke.accmod.restrictions.NoExternalUse;
import org.kohsuke.stapler.DataBoundConstructor;
import org.kohsuke.stapler.DataBoundSetter;
import org.kohsuke.stapler.StaplerRequest2;
import org.kohsuke.stapler.interceptor.RequirePOST;

import edu.umd.cs.findbugs.annotations.CheckForNull;
import edu.umd.cs.findbugs.annotations.NonNull;
import javax.naming.InvalidNameException;
import javax.naming.NamingEnumeration;
import javax.naming.NamingException;
import javax.naming.directory.Attribute;
import javax.naming.directory.Attributes;
import javax.naming.directory.BasicAttributes;
import javax.naming.ldap.LdapName;
import java.io.IOException;
import java.io.Serializable;
import java.net.URI;
import java.net.URISyntaxException;
import java.nio.charset.StandardCharsets;
import java.util.ArrayList;
import java.util.Collection;
import java.util.Collections;
import java.util.HashSet;
import java.util.LinkedHashMap;
import java.util.List;
import java.util.Map;
import java.util.Objects;
import java.util.Set;
import java.util.TreeSet;
import java.util.concurrent.TimeUnit;
import java.util.logging.Level;
import java.util.logging.Logger;

import static hudson.Util.fixNull;

/**
 * {@link SecurityRealm} implementation that uses LDAP for authentication.
 *
 *
 * <h2>Key Object Classes</h2>
 *
 * <h3>Group Membership</h3>
 *
 * <p>
 * Two object classes seem to be relevant. These are in RFC 2256 and core.schema. These use DN for membership,
 * so it can create a group of anything. I don't know what the difference between these two are.
 * <pre>
   attributetype ( 2.5.4.31 NAME 'member'
     DESC 'RFC2256: member of a group'
     SUP distinguishedName )

   attributetype ( 2.5.4.50 NAME 'uniqueMember'
     DESC 'RFC2256: unique member of a group'
     EQUALITY uniqueMemberMatch
     SYNTAX 1.3.6.1.4.1.1466.115.121.1.34 )

   objectclass ( 2.5.6.9 NAME 'groupOfNames'
     DESC 'RFC2256: a group of names (DNs)'
     SUP top STRUCTURAL
     MUST ( member $ cn )
     MAY ( businessCategory $ seeAlso $ owner $ ou $ o $ description ) )

   objectclass ( 2.5.6.17 NAME 'groupOfUniqueNames'
     DESC 'RFC2256: a group of unique names (DN and Unique Identifier)'
     SUP top STRUCTURAL
     MUST ( uniqueMember $ cn )
     MAY ( businessCategory $ seeAlso $ owner $ ou $ o $ description ) )
 * </pre>
 *
 * <p>
 * This one is from nis.schema, and appears to model POSIX group/user thing more closely.
 * <pre>
   objectclass ( 1.3.6.1.1.1.2.2 NAME 'posixGroup'
     DESC 'Abstraction of a group of accounts'
     SUP top STRUCTURAL
     MUST ( cn $ gidNumber )
     MAY ( userPassword $ memberUid $ description ) )

   attributetype ( 1.3.6.1.1.1.1.12 NAME 'memberUid'
     EQUALITY caseExactIA5Match
     SUBSTR caseExactIA5SubstringsMatch
     SYNTAX 1.3.6.1.4.1.1466.115.121.1.26 )

   objectclass ( 1.3.6.1.1.1.2.0 NAME 'posixAccount'
     DESC 'Abstraction of an account with POSIX attributes'
     SUP top AUXILIARY
     MUST ( cn $ uid $ uidNumber $ gidNumber $ homeDirectory )
     MAY ( userPassword $ loginShell $ gecos $ description ) )

   attributetype ( 1.3.6.1.1.1.1.0 NAME 'uidNumber'
     DESC 'An integer uniquely identifying a user in an administrative domain'
     EQUALITY integerMatch
     SYNTAX 1.3.6.1.4.1.1466.115.121.1.27 SINGLE-VALUE )

   attributetype ( 1.3.6.1.1.1.1.1 NAME 'gidNumber'
     DESC 'An integer uniquely identifying a group in an administrative domain'
     EQUALITY integerMatch
     SYNTAX 1.3.6.1.4.1.1466.115.121.1.27 SINGLE-VALUE )
 * </pre>
 *
 * <p>
 * Active Directory specific schemas (from <a href="http://www.grotan.com/ldap/microsoft.schema">here</a>).
 * <pre>
   objectclass ( 1.2.840.113556.1.5.8
     NAME 'group'
     SUP top
     STRUCTURAL
     MUST (groupType )
     MAY (member $ nTGroupMembers $ operatorCount $ adminCount $
         groupAttributes $ groupMembershipSAM $ controlAccessRights $
         desktopProfile $ nonSecurityMember $ managedBy $
         primaryGroupToken $ mail ) )

   objectclass ( 1.2.840.113556.1.5.9
     NAME 'user'
     SUP organizationalPerson
     STRUCTURAL
     MAY (userCertificate $ networkAddress $ userAccountControl $
         badPwdCount $ codePage $ homeDirectory $ homeDrive $
         badPasswordTime $ lastLogoff $ lastLogon $ dBCSPwd $
         localeID $ scriptPath $ logonHours $ logonWorkstation $
         maxStorage $ userWorkstations $ unicodePwd $
         otherLoginWorkstations $ ntPwdHistory $ pwdLastSet $
         preferredOU $ primaryGroupID $ userParameters $
         profilePath $ operatorCount $ adminCount $ accountExpires $
         lmPwdHistory $ groupMembershipSAM $ logonCount $
         controlAccessRights $ defaultClassStore $ groupsToIgnore $
         groupPriority $ desktopProfile $ dynamicLDAPServer $
         userPrincipalName $ lockoutTime $ userSharedFolder $
         userSharedFolderOther $ servicePrincipalName $
         aCSPolicyName $ terminalServer $ mSMQSignCertificates $
         mSMQDigests $ mSMQDigestsMig $ mSMQSignCertificatesMig $
         msNPAllowDialin $ msNPCallingStationID $
         msNPSavedCallingStationID $ msRADIUSCallbackNumber $
         msRADIUSFramedIPAddress $ msRADIUSFramedRoute $
         msRADIUSServiceType $ msRASSavedCallbackNumber $
         msRASSavedFramedIPAddress $ msRASSavedFramedRoute $
         mS-DS-CreatorSID ) )
 * </pre>
 *
 *
 * <h2>References</h2>
 * <dl>
 * <dt><a href="http://www.openldap.org/doc/admin22/schema.html">Standard Schemas</a>
 * <dd>
 * The downloadable distribution contains schemas that define the structure of LDAP entries.
 * Because this is a standard, we expect most LDAP servers out there to use it, although
 * there are different objectClasses that can be used for similar purposes, and apparently
 * many deployments choose to use different objectClasses.
 *
 * <dt><a href="http://www.ietf.org/rfc/rfc2256.txt">RFC 2256</a>
 * <dd>
 * Defines the meaning of several key datatypes used in the schemas with some explanations.
 *
 * <dt><a href="http://msdn.microsoft.com/en-us/library/ms675085(VS.85).aspx">Active Directory schema</a>
 * <dd>
 * More navigable schema list, including core and MS extensions specific to Active Directory.
 * </dl>
 *
 * @author Kohsuke Kawaguchi
 * @since 1.166
 */
public class LDAPSecurityRealm extends AbstractPasswordBasedSecurityRealm {
    private static final boolean FORCE_USERNAME_LOWERCASE =
            Boolean.getBoolean(LDAPSecurityRealm.class.getName() + ".forceUsernameLowercase");
    private static final boolean FORCE_GROUPNAME_LOWERCASE =
            Boolean.getBoolean(LDAPSecurityRealm.class.getName() + ".forceGroupnameLowercase");
    /**
     * LDAP server name(s) separated by spaces, optionally with TCP port number, like "ldap.acme.org"
     * or "ldap.acme.org:389" and/or with protocol, like "ldap://ldap.acme.org".
     */
    @SuppressFBWarnings(value = "PA_PUBLIC_PRIMITIVE_ATTRIBUTE",
        justification = "This public field is exposed to the plugin's API")
    @Deprecated @Restricted(NoExternalUse.class)
    public transient String server;

    /**
     * The root DN to connect to. Normally something like "dc=sun,dc=com"
     *
     * How do I infer this?
     */
    @SuppressFBWarnings(value = "PA_PUBLIC_PRIMITIVE_ATTRIBUTE",
        justification = "This public field is exposed to the plugin's API")
    @Deprecated @Restricted(NoExternalUse.class)
    public transient String rootDN;

    /**
     * Allow the rootDN to be inferred? Default is false.
     * If true, allow rootDN to be blank.
     */
    @SuppressFBWarnings(value = "PA_PUBLIC_PRIMITIVE_ATTRIBUTE",
        justification = "This public field is exposed to the plugin's API")
    @Deprecated @Restricted(NoExternalUse.class)
    public transient boolean inhibitInferRootDN;

    /**
     * Specifies the relative DN from {@link #rootDN the root DN}.
     * This is used to narrow down the search space when doing user search.
     *
     * Something like "ou=people" but can be empty.
     */
    @SuppressFBWarnings(value = "PA_PUBLIC_PRIMITIVE_ATTRIBUTE",
        justification = "This public field is exposed to the plugin's API")
    @Deprecated @Restricted(NoExternalUse.class)
    public transient String userSearchBase;

    /**
     * Query to locate an entry that identifies the user, given the user name string.
     *
     * Normally "uid={0}"
     *
     * @see FilterBasedLdapUserSearch
     */
    @SuppressFBWarnings(value = "PA_PUBLIC_PRIMITIVE_ATTRIBUTE",
        justification = "This public field is exposed to the plugin's API")
    @Deprecated @Restricted(NoExternalUse.class)
    public transient String userSearch;
    
    /**
     * This defines the organizational unit that contains groups.
     *
     * Normally "" to indicate the full LDAP search, but can be often narrowed down to
     * something like "ou=groups"
     *
     * @see FilterBasedLdapUserSearch
     */
    @SuppressFBWarnings(value = "PA_PUBLIC_PRIMITIVE_ATTRIBUTE",
        justification = "This public field is exposed to the plugin's API")
    @Deprecated @Restricted(NoExternalUse.class)
    public transient String groupSearchBase;

    /**
     * Query to locate an entry that identifies the group, given the group name string. If non-null it will override
     * the default specified by {@link #GROUP_SEARCH}
     *
     * @since 1.5
     */
    @SuppressFBWarnings(value = "PA_PUBLIC_PRIMITIVE_ATTRIBUTE",
        justification = "This public field is exposed to the plugin's API")
    @Deprecated @Restricted(NoExternalUse.class)
    public transient String groupSearchFilter;

    /**
     * Query to locate the group entries that a user belongs to, given the user object. <code>{0}</code>
     * is the user's full DN while {1} is the username. If non-null it will override the default
     *
     * @since 1.5
     * @deprecated use {@link #groupMembershipStrategy}
     */
    @Deprecated @Restricted(NoExternalUse.class)
    @SuppressFBWarnings(value = "PA_PUBLIC_PRIMITIVE_ATTRIBUTE", 
        justification = "This public field is exposed to the plugin's API")
    public transient String groupMembershipFilter;

    /**
     * @since 2.0
     */
    @SuppressFBWarnings(value = "PA_PUBLIC_PRIMITIVE_ATTRIBUTE",
        justification = "This public field is exposed to the plugin's API")
    @Deprecated @Restricted(NoExternalUse.class)
    public /*effectively final*/ transient LDAPGroupMembershipStrategy groupMembershipStrategy;

    /*
        Other configurations that are needed:

        group search base DN (relative to root DN)
        group search filter (uniquemember={1} seems like a reasonable default)
        group target (CN is a reasonable default)

        manager dn/password if anonymous search is not allowed.

        See GF configuration at http://weblogs.java.net/blog/tchangu/archive/2007/01/ldap_security_r.html
        Geronimo configuration at http://cwiki.apache.org/GMOxDOC11/ldap-realm.html
     */

    /**
     * If non-null, we use this and {@link #managerPasswordSecret}
     * when binding to LDAP.
     *
     * This is necessary when LDAP doesn't support anonymous access.
     */
    @SuppressFBWarnings(value = "PA_PUBLIC_PRIMITIVE_ATTRIBUTE",
        justification = "This public field is exposed to the plugin's API")
    @Deprecated @Restricted(NoExternalUse.class)
    public transient String managerDN;

    @Deprecated @Restricted(NoExternalUse.class)
    @SuppressFBWarnings(value = "PA_PUBLIC_PRIMITIVE_ATTRIBUTE", 
        justification = "This public field is exposed to the plugin's API")
    private transient String managerPassword;

    /**
     * Password used to first bind to LDAP.
     */
    @Deprecated @Restricted(NoExternalUse.class)
    private transient Secret managerPasswordSecret;

    /**
     * @since 1.2
     */
    @SuppressFBWarnings(value = "PA_PUBLIC_PRIMITIVE_ATTRIBUTE",
        justification = "This public field is exposed to the plugin's API")
    public final boolean disableMailAddressResolver;

    private List<LDAPConfiguration> configurations;

    /**
     * The cache configuration
     * @since 1.3
     */
    private final CacheConfiguration cache;

    /**
     * The {@link UserDetails} cache.
     */
    private transient Map<String, CacheEntry<DelegatedLdapUserDetails>> userDetailsCache = null;

    /**
     * The group details cache.
     */
    private transient Map<String,CacheEntry<GroupDetailsImpl>> groupDetailsCache = null;

    @Deprecated @Restricted(NoExternalUse.class)
    private transient Map<String,String> extraEnvVars;

    @Deprecated @Restricted(NoExternalUse.class)
    private transient String displayNameAttributeName;

    @Deprecated @Restricted(NoExternalUse.class)
    private transient String mailAddressAttributeName;

    private final IdStrategy userIdStrategy;

    private final IdStrategy groupIdStrategy;

    private boolean disableRolePrefixing;

    /**
     * @deprecated retained for backwards binary compatibility.
     */
    @Deprecated
    public LDAPSecurityRealm(String server, String rootDN, String userSearchBase, String userSearch, String groupSearchBase, String managerDN, String managerPassword, boolean inhibitInferRootDN) {
        this(server, rootDN, userSearchBase, userSearch, groupSearchBase, managerDN, managerPassword, inhibitInferRootDN, false);
    }

    /**
     * @deprecated retained for backwards binary compatibility.
     */
    @Deprecated
    public LDAPSecurityRealm(String server, String rootDN, String userSearchBase, String userSearch, String groupSearchBase, String managerDN, String managerPassword, boolean inhibitInferRootDN,
                             boolean disableMailAddressResolver) {
        this(server, rootDN, userSearchBase, userSearch, groupSearchBase, managerDN, managerPassword, inhibitInferRootDN,
                                     disableMailAddressResolver, null);
    }

    /**
     * @deprecated retained for backwards binary compatibility.
     */
    @Deprecated
    public LDAPSecurityRealm(String server, String rootDN, String userSearchBase, String userSearch, String groupSearchBase, String managerDN, String managerPassword, boolean inhibitInferRootDN,
                             boolean disableMailAddressResolver, CacheConfiguration cache) {
        this(server, rootDN, userSearchBase, userSearch, groupSearchBase, null, null, managerDN, managerPassword, inhibitInferRootDN, disableMailAddressResolver, cache);
    }

    /**
     * @deprecated retained for backwards binary compatibility.
     */
    @Deprecated
    public LDAPSecurityRealm(String server, String rootDN, String userSearchBase, String userSearch, String groupSearchBase, String groupSearchFilter, String groupMembershipFilter, String managerDN, String managerPassword, boolean inhibitInferRootDN, boolean disableMailAddressResolver, CacheConfiguration cache) {
        this(server, rootDN, userSearchBase, userSearch, groupSearchBase, groupSearchFilter, groupMembershipFilter, managerDN, managerPassword, inhibitInferRootDN, disableMailAddressResolver, cache, null);
    }

    /**
     * @deprecated retained for backwards binary compatibility.
     */
    @Deprecated
    public LDAPSecurityRealm(String server, String rootDN, String userSearchBase, String userSearch, String groupSearchBase, String groupSearchFilter, String groupMembershipFilter, String managerDN, String managerPassword, boolean inhibitInferRootDN, boolean disableMailAddressResolver, CacheConfiguration cache, EnvironmentProperty[] environmentProperties) {
        this(server, rootDN, userSearchBase, userSearch, groupSearchBase, groupSearchFilter, groupMembershipFilter, managerDN, managerPassword, inhibitInferRootDN, disableMailAddressResolver, cache, environmentProperties, null, null);
    }

    /**
     * @deprecated retained for backwards binary compatibility.
     */
    @Deprecated
    public LDAPSecurityRealm(String server, String rootDN, String userSearchBase, String userSearch, String groupSearchBase, String groupSearchFilter, String groupMembershipFilter, String managerDN, String managerPassword, boolean inhibitInferRootDN, boolean disableMailAddressResolver, CacheConfiguration cache, EnvironmentProperty[] environmentProperties, String displayNameAttributeName, String mailAddressAttributeName) {
        this(server, rootDN, userSearchBase, userSearch, groupSearchBase, groupSearchFilter, groupMembershipFilter, managerDN, Secret.fromString(managerPassword), inhibitInferRootDN, disableMailAddressResolver, cache, environmentProperties, null, null);
    }

    /**
     * @deprecated retained for backwards binary compatibility.
     */
    @Deprecated
    public LDAPSecurityRealm(String server, String rootDN, String userSearchBase, String userSearch, String groupSearchBase, String groupSearchFilter, String groupMembershipFilter, String managerDN, Secret managerPasswordSecret, boolean inhibitInferRootDN, boolean disableMailAddressResolver, CacheConfiguration cache, EnvironmentProperty[] environmentProperties, String displayNameAttributeName, String mailAddressAttributeName) {
        this(server, rootDN, userSearchBase, userSearch, groupSearchBase, groupSearchFilter, new FromGroupSearchLDAPGroupMembershipStrategy(groupMembershipFilter), managerDN, managerPasswordSecret, inhibitInferRootDN, disableMailAddressResolver, cache, environmentProperties, displayNameAttributeName, mailAddressAttributeName);
    }

    /**
     * @deprecated retained for backwards binary compatibility.
     */
    @Deprecated
    public LDAPSecurityRealm(String server, String rootDN, String userSearchBase, String userSearch, String groupSearchBase, String groupSearchFilter, LDAPGroupMembershipStrategy groupMembershipStrategy, String managerDN, Secret managerPasswordSecret, boolean inhibitInferRootDN, boolean disableMailAddressResolver, CacheConfiguration cache, EnvironmentProperty[] environmentProperties, String displayNameAttributeName, String mailAddressAttributeName) {
        this(server, rootDN, userSearchBase, userSearch, groupSearchBase, groupSearchFilter, groupMembershipStrategy, managerDN, managerPasswordSecret, inhibitInferRootDN, disableMailAddressResolver, cache, environmentProperties, displayNameAttributeName, mailAddressAttributeName, IdStrategy.CASE_INSENSITIVE, IdStrategy.CASE_INSENSITIVE);
    }

    /**
     * @deprecated retained for backwards binary compatibility.
     */
    @Deprecated
    public LDAPSecurityRealm(String server, String rootDN, String userSearchBase, String userSearch, String groupSearchBase, String groupSearchFilter, LDAPGroupMembershipStrategy groupMembershipStrategy, String managerDN, Secret managerPasswordSecret, boolean inhibitInferRootDN, boolean disableMailAddressResolver, CacheConfiguration cache, EnvironmentProperty[] environmentProperties, String displayNameAttributeName, String mailAddressAttributeName, IdStrategy userIdStrategy, IdStrategy groupIdStrategy) {
        this(createLdapConfiguration(server, rootDN, userSearchBase, userSearch, groupSearchBase, groupSearchFilter, groupMembershipStrategy, managerDN, managerPasswordSecret, inhibitInferRootDN, environmentProperties, displayNameAttributeName, mailAddressAttributeName),
                disableMailAddressResolver, cache, userIdStrategy, groupIdStrategy);
    }

    @DataBoundConstructor
    public LDAPSecurityRealm(List<LDAPConfiguration> configurations, boolean disableMailAddressResolver, CacheConfiguration cache, IdStrategy userIdStrategy, IdStrategy groupIdStrategy) {
        if (configurations == null || configurations.isEmpty()) {
            //Correct FormException should be handled by DescriptorImpl.newInstance
            throw new IllegalArgumentException(jenkins.security.plugins.ldap.Messages.LDAPSecurityRealm_AtLeastOne());
        }
        if (configurations.size() > 1) {
            //Configuration as code is a hot topic these days, so newInstance might not have been used.
            if (!Main.isUnitTest || !Boolean.getBoolean(LDAPSecurityRealm.class.getName() + "do a bad thing during testing")) {  //Only during unit testing do we want to work around this limitation, but only explicitly.
                for (int i = 0; i < configurations.size(); i++) {
                    LDAPConfiguration ci = configurations.get(i);
                    for (int k = i + 1; k < configurations.size(); k++) {
                        LDAPConfiguration ck = configurations.get(k);
                        if (ci.isConfiguration(ck.getId())) {
                            throw new IllegalArgumentException(jenkins.security.plugins.ldap.Messages.LDAPSecurityRealm_NotSameServer());
                        }
                    }
                }
            }
        }
        this.configurations = configurations;
        this.disableMailAddressResolver = disableMailAddressResolver;
        this.cache = cache;
        this.userIdStrategy = userIdStrategy;
        this.groupIdStrategy = groupIdStrategy;
    }

    private static List<LDAPConfiguration> createLdapConfiguration(String server, String rootDN, String userSearchBase, String userSearch, String groupSearchBase, String groupSearchFilter, LDAPGroupMembershipStrategy groupMembershipStrategy, String managerDN, Secret managerPasswordSecret, boolean inhibitInferRootDN, EnvironmentProperty[] environmentProperties, String displayNameAttributeName, String mailAddressAttributeName) {
        LDAPConfiguration conf = new LDAPConfiguration(server, rootDN, inhibitInferRootDN, managerDN, managerPasswordSecret);
        conf.setUserSearchBase(userSearchBase);
        conf.setUserSearch(userSearch);
        conf.setGroupSearchBase(groupSearchBase);
        conf.setGroupSearchFilter(groupSearchFilter);
        conf.setGroupMembershipStrategy(groupMembershipStrategy);
        conf.setEnvironmentProperties(environmentProperties);
        conf.setDisplayNameAttributeName(displayNameAttributeName);
        conf.setMailAddressAttributeName(mailAddressAttributeName);
        return Collections.singletonList(conf);
    }

    public List<LDAPConfiguration> getConfigurations() {
        return configurations;
    }

    private boolean hasConfiguration() {
        return configurations != null && !configurations.isEmpty();
    }

    public boolean isDisableRolePrefixing() {
        return disableRolePrefixing;
    }

    @DataBoundSetter
    public void setDisableRolePrefixing(boolean disableRolePrefixing) {
        this.disableRolePrefixing = disableRolePrefixing;
    }

    private Object readResolve() {
        if (managerPassword != null) {
            managerPasswordSecret = Secret.fromString(Scrambler.descramble(managerPassword));
            managerPassword = null;
        }
        if (server != null) {
            LDAPConfiguration conf = new LDAPConfiguration(server, rootDN, inhibitInferRootDN, managerDN, managerPasswordSecret);
            server = null;
            rootDN = null;
            managerDN = null;
            managerPasswordSecret = null;
            conf.setMailAddressAttributeName(mailAddressAttributeName);
            mailAddressAttributeName = null;
            conf.setDisplayNameAttributeName(displayNameAttributeName);
            displayNameAttributeName = null;
            conf.setExtraEnvVars(extraEnvVars);
            extraEnvVars = null;
            if (groupMembershipStrategy == null) {
                conf.setGroupMembershipStrategy(new FromGroupSearchLDAPGroupMembershipStrategy(groupMembershipFilter));
                groupMembershipFilter = null;
            } else {
                conf.setGroupMembershipStrategy(groupMembershipStrategy);
                groupMembershipStrategy = null;
            }
            conf.setGroupSearchBase(groupSearchBase);
            groupSearchBase = null;
            conf.setGroupSearchFilter(groupSearchFilter);
            groupSearchFilter = null;
            conf.setUserSearch(userSearch);
            userSearch = null;
            conf.setUserSearchBase(userSearchBase);
            userSearchBase = null;
            this.configurations = new ArrayList<>();
            configurations.add(conf);
        }
        return this;
    }

    @Deprecated @Restricted(DoNotUse.class)
    public String getServerUrl() {
        return hasConfiguration() ? configurations.get(0).getServerUrl() : null;
    }

    @Override
    public IdStrategy getUserIdStrategy() {
        return userIdStrategy == null ? IdStrategy.CASE_INSENSITIVE : userIdStrategy;
    }

    @Override
    public IdStrategy getGroupIdStrategy() {
        return groupIdStrategy == null ? IdStrategy.CASE_INSENSITIVE : groupIdStrategy;
    }

    public CacheConfiguration getCache() {
        return cache;
    }

    public Integer getCacheSize() {
        return cache == null ? null : cache.getSize();
    }

    public Integer getCacheTTL() {
        return cache == null ? null : cache.getTtl();
    }

    @Deprecated @Restricted(DoNotUse.class)
    public String getGroupMembershipFilter() {
        return hasConfiguration() ? configurations.get(0).getGroupSearchFilter() : null;
    }

    @Deprecated @Restricted(DoNotUse.class)
    public LDAPGroupMembershipStrategy getGroupMembershipStrategy() {
        return hasConfiguration() ? configurations.get(0).getGroupMembershipStrategy() : null;
    }

    @Deprecated @Restricted(DoNotUse.class)
    public String getGroupSearchFilter() {
        return hasConfiguration() ? configurations.get(0).getGroupSearchFilter() : null;
    }

    @Deprecated @Restricted(DoNotUse.class)
    public Map<String,String> getExtraEnvVars() {
        return hasConfiguration() ? configurations.get(0).getExtraEnvVars() : Collections.emptyMap();
    }

    @Deprecated @Restricted(DoNotUse.class)
    public EnvironmentProperty[] getEnvironmentProperties() {
        return hasConfiguration() ? configurations.get(0).getEnvironmentProperties() : new EnvironmentProperty[0];
    }

    @Deprecated @Restricted(DoNotUse.class)
    public String getManagerPassword() {
        return hasConfiguration() ? configurations.get(0).getManagerPassword() : null;
    }

    @Deprecated @Restricted(DoNotUse.class)
    public Secret getManagerPasswordSecret() {
        return hasConfiguration() ? configurations.get(0).getManagerPasswordSecret() : null;
    }

    @Deprecated @Restricted(DoNotUse.class)
    public String getLDAPURL() {
        return hasConfiguration() ? configurations.get(0).getLDAPURL() : null;
    }

    @Deprecated @Restricted(DoNotUse.class)
    public String getDisplayNameAttributeName() {
        return hasConfiguration() ? configurations.get(0).getDisplayNameAttributeName() : DescriptorImpl.DEFAULT_DISPLAYNAME_ATTRIBUTE_NAME;
    }

    @Deprecated @Restricted(DoNotUse.class)
    public String getMailAddressAttributeName() {
        return hasConfiguration() ? configurations.get(0).getMailAddressAttributeName() : DescriptorImpl.DEFAULT_MAILADDRESS_ATTRIBUTE_NAME;
    }

    @CheckForNull @Restricted(NoExternalUse.class)
    public LDAPConfiguration getConfigurationFor(LdapUserDetails d) {
        if (d instanceof DelegatedLdapUserDetails) {
            return getConfigurationFor(((DelegatedLdapUserDetails) d).getConfigurationId());
        } else {
            return null;
        }
    }

    @Restricted(NoExternalUse.class)
    public boolean hasMultiConfiguration() {
        return hasConfiguration() && configurations.size() > 1;
    }

    @CheckForNull @Restricted(NoExternalUse.class)
    public LDAPConfiguration getConfigurationFor(String configurationId) {
        if (configurations != null) {
            for (LDAPConfiguration configuration : configurations) {
                if (configuration.isConfiguration(configurationId)) {
                    return configuration;
                }
            }
        }
        LOGGER.log(Level.FINE, "Unable to find configuration for {0}", configurationId);
        return null;
    }

    @CheckForNull
    private static LDAPConfiguration _getConfigurationFor(String configurationId) {
        final SecurityRealm securityRealm = Jenkins.get().getSecurityRealm();
        if (securityRealm instanceof LDAPSecurityRealm) {
            return ((LDAPSecurityRealm) securityRealm).getConfigurationFor(configurationId);
        }

        return null;
    }

    @Restricted(NoExternalUse.class)
    public static String toProviderUrl(String serverUrl, String rootDN) {
        StringBuilder buf = new StringBuilder();
        boolean first = true;
        for (String s : serverUrl.split("\\s+")) {
            if (s.trim().length() == 0) continue;
            s = getProviderUrl(s, rootDN);
            if (s != null) {
                if (first) {
                    first = false;
                } else {
                    buf.append(' ');
                }
                buf.append(s);
            }
        }
        return buf.toString();
    }

    private static String getProviderUrl(String server, String rootDN) {
        server = addPrefix(server);
        if (!server.endsWith("/")) {
            server = server + '/';
        }
        if (rootDN != null) {
            rootDN = rootDN.trim();
            if (!rootDN.isEmpty()) {
                try {
                    server = server + new URI(null, null, rootDN, null).toASCIIString();
                } catch (URISyntaxException e) {
                    LOGGER.log(Level.WARNING, "Unable to build URL with rootDN: " + server, e);
                    return null;
                }
            }
        }
        return server;
    }

    @Override @NonNull
    public SecurityComponents createSecurityComponents() {
            DelegateLDAPUserDetailsService details = new DelegateLDAPUserDetailsService();
            LDAPAuthenticationManager manager = new LDAPAuthenticationManager(details);
            for (LDAPConfiguration conf : configurations) {
                LDAPConfiguration.ApplicationContext appContext = conf.createApplicationContext(this);
                manager.addDelegate(appContext.authenticationManager, conf.getId(), appContext.ldapUserSearch);
                details.addDelegate(new LDAPUserDetailsService(appContext.ldapUserSearch, appContext.ldapAuthoritiesPopulator, conf.getGroupMembershipStrategy(), conf.getId()));
            }
            return new SecurityComponents(manager, details);
    }

    /**
     * {@inheritDoc}
     */
    @Override
    protected UserDetails authenticate2(String username, String password) throws AuthenticationException {
        return updateUserDetails((UserDetails) getSecurityComponents().manager2.authenticate(
                new UsernamePasswordAuthenticationToken(fixUsername(username), password)).getPrincipal(), null);
    }

    /**
     * {@inheritDoc}
     */
    @Override
    public UserDetails loadUserByUsername2(String username) throws UsernameNotFoundException {
        return updateUserDetails(getSecurityComponents().userDetails2.loadUserByUsername(fixUsername(username)), null);
    }

    public Authentication updateUserDetails(Authentication authentication, @CheckForNull LdapUserSearch ldapUserSearch) {
        UserDetails userDetails = updateUserDetails((UserDetails) authentication.getPrincipal(), ldapUserSearch);
        return new DelegatedLdapAuthentication(authentication, userDetails, authentication instanceof DelegatedLdapAuthentication ? ((DelegatedLdapAuthentication) authentication).getConfigurationId() : null);
    }

    public UserDetails updateUserDetails(UserDetails userDetails, @CheckForNull LdapUserSearch ldapUserSearch) {
        if (userDetails instanceof LdapUserDetails) {
            return updateUserDetails((LdapUserDetails) userDetails, ldapUserSearch);
        }
        return userDetails;
    }

    public DelegatedLdapUserDetails updateUserDetails(LdapUserDetails d, @CheckForNull LdapUserSearch ldapUserSearch) {
        hudson.model.User u = hudson.model.User.get(fixUsername(d.getUsername()), true, Collections.emptyMap());
        LDAPConfiguration configuration = getConfigurationFor(d);
        String displayNameAttributeName;
        String mailAddressAttributeName;
        if (configuration != null) {
            displayNameAttributeName = configuration.getDisplayNameAttributeName();
            mailAddressAttributeName = configuration.getMailAddressAttributeName();
            if (StringUtils.isEmpty(displayNameAttributeName)) {
                displayNameAttributeName = DescriptorImpl.DEFAULT_DISPLAYNAME_ATTRIBUTE_NAME;
            }
            if (StringUtils.isEmpty(mailAddressAttributeName)) {
                mailAddressAttributeName = DescriptorImpl.DEFAULT_MAILADDRESS_ATTRIBUTE_NAME;
            }
        } else {
            displayNameAttributeName = DescriptorImpl.DEFAULT_DISPLAYNAME_ATTRIBUTE_NAME;
            mailAddressAttributeName = DescriptorImpl.DEFAULT_MAILADDRESS_ATTRIBUTE_NAME;
        }
        Attributes attributes = DelegatedLdapUserDetails.getAttributes(d, ldapUserSearch);
        try {
            Attribute attribute = attributes.get(displayNameAttributeName);
            String displayName = attribute == null ? null : (String) attribute.get();
            if (StringUtils.isNotBlank(displayName) && u.getId().equals(u.getFullName()) && !u.getFullName().equals(displayName)) {
                u.setFullName(displayName);
            }
        } catch (NamingException e) {
            LOGGER.log(Level.FINEST, "Could not retrieve display name attribute", e);
        }
        if (!disableMailAddressResolver) {
            try {
                Attribute attribute = attributes.get(mailAddressAttributeName);
                String mailAddress = attribute == null ? null : (String) attribute.get();
                if (StringUtils.isNotBlank(mailAddress)) {
                    UserProperty existing = u.getProperty(UserProperty.class);
                    if (existing==null || !existing.hasExplicitlyConfiguredAddress())
                        u.addProperty(new Mailer.UserProperty(mailAddress));
                }
            } catch (NamingException e) {
                LOGGER.log(Level.FINEST, "Could not retrieve email address attribute", e);
            } catch (IOException e) {
                LOGGER.log(Level.WARNING, "Failed to associate the e-mail address", e);
            }
        }
        return new DelegatedLdapUserDetails(d, d instanceof DelegatedLdapUserDetails ? ((DelegatedLdapUserDetails) d).configurationId : "???", attributes);
    }

    @Override
    public GroupDetails loadGroupByGroupname2(String groupname, boolean fetchMembers) throws UsernameNotFoundException {
        groupname = fixGroupname(groupname);
        GroupDetailsImpl cachedGroup;
        if (cache != null) {
            final CacheEntry<GroupDetailsImpl> cached;
            synchronized (this) {
                cached = groupDetailsCache != null ? groupDetailsCache.get(groupname) : null;
            }
            if (cached != null && cached.isValid()) {
                GroupDetailsImpl cachedValue = cached.getValue();
                if (!fetchMembers || cachedValue.getMembers() != null) {
                    cachedGroup = cachedValue;
                } else {
                    cachedGroup = null;
                }
            } else {
                cachedGroup = null;
            }
        } else {
            cachedGroup = null;
        }

        final GroupDetailsImpl group = cachedGroup != null
                ? cachedGroup
                : searchForGroupName(groupname, fetchMembers);
        if (cache != null && cachedGroup == null) {
            synchronized (this) {
                if (groupDetailsCache == null) {
                    groupDetailsCache = new CacheMap<>(cache.getSize());
                }
                groupDetailsCache.put(groupname, new CacheEntry<>(cache.getTtl(), group));
            }
        }

        return group;
    }

    private @NonNull GroupDetailsImpl searchForGroupName(String groupname, boolean fetchMembers) throws UsernameNotFoundException {
        for (LDAPConfiguration conf : configurations) {
            try {
                String searchBase = conf.getGroupSearchBase() != null ? conf.getGroupSearchBase() : "";
                String searchFilter = conf.getGroupSearchFilter() != null ? conf.getGroupSearchFilter() : GROUP_SEARCH;
                LDAPExtendedTemplate template = conf.getLdapTemplate();
                GroupDetailsImpl groupDetails = template.searchForFirstEntry(searchBase, searchFilter,
                        new Object[]{groupname}, null, new GroupDetailsMapper());
                if (groupDetails != null) {
                    if (fetchMembers) {
                        Set<String> members = conf.getGroupMembershipStrategy().getGroupMembers(groupDetails.getDn(), conf);
                        groupDetails = new GroupDetailsImpl(groupDetails.getDn(), groupDetails.getName(), members);
                    }
                    return groupDetails;
                }
            // Make sure we don't throw BadCredentialsException. Catch logic matches LDAPUserDetailsService#loadUserByUsername.
            } catch (AuthenticationException e) {
                throwUnlessConfigIsIgnorable(e, conf);
            } catch (RuntimeException e) {
                throwUnlessConfigIsIgnorable(new UserMayOrMayNotExistException2("Failed to search LDAP for group: " + groupname, e), conf);
            }
        }
        throw new UsernameNotFoundException(groupname);
    }

    private static String fixGroupname(String groupname) {
        return FORCE_GROUPNAME_LOWERCASE ? groupname.toLowerCase() : groupname;
    }

    private static String fixUsername(String username) {
        return FORCE_USERNAME_LOWERCASE ? username.toLowerCase() : username;
    }

    @Override
    public DescriptorImpl getDescriptor() {
        return (DescriptorImpl) super.getDescriptor();
    }

    private static <T extends Exception> void throwUnlessConfigIsIgnorable(T e, @CheckForNull LDAPConfiguration config) throws T {
        boolean shouldThrow = config == null || !config.isIgnoreIfUnavailable();
        LOGGER.log(Level.WARNING, String.format("Failed communication with ldap server %s (%s), will %s the next configuration",
                config == null ? "null" : config.getId(),
                config == null ? "null" : config.getServer(),
                shouldThrow ? "_not_ try" : "try"), e);
        if (shouldThrow) {
            throw e;
        }
    }

    private static class GroupDetailsImpl extends GroupDetails {

        private final String dn;
        private final String name;
        private final Set<String> members;

        public GroupDetailsImpl(String dn, String name) {
            this(dn, name, null);
        }

        public GroupDetailsImpl(String dn, String name, Set<String> members) {
            this.dn = dn;
            this.name = name;
            this.members = members;
        }

        public String getDn() {
            return dn;
        }

        @Override
        public String getName() {
            return name;
        }

        @Override
        public Set<String> getMembers() {
            return members;
        }
    }

    private static class GroupDetailsMapper implements LdapEntryMapper<GroupDetailsImpl> {
        @Override
        public GroupDetailsImpl mapAttributes(String dn, Attributes attributes) throws NamingException {
            LdapName name = new LdapName(dn);
            String groupName = fixGroupname(extractGroupName(name, attributes));
            return new GroupDetailsImpl(dn, groupName);
        }

        static String extractGroupName(LdapName name, Attributes attributes) throws NamingException {
            final String CN = "cn";
            boolean isCN = false;
            String groupName = String.valueOf(name.getRdn(name.size() - 1).getValue());
            Attribute cnAttribute = attributes.get(CN);
            if (cnAttribute != null) {
                NamingEnumeration<?> e = cnAttribute.getAll();
                while (e.hasMore() && !isCN) {
                    groupName = e.next().toString();
                    isCN = true;
                    if (e.hasMore()) {
                        LOGGER.log(Level.FINE, "The group " + name.getRdns() + " has more than one cn value. The first one  (" + groupName + ") has been assigned as external group name");
                    }
                }
            } else {
                // Note: this should never happen as LDAP server requires to have at least one CN for each entry.
                LOGGER.log(Level.SEVERE, "The group {0} has not defined a cn attribute. The last value from the dn ({1}) has been assigned as external group name", new Object[] {name.getRdns(), groupName});
            }
            return groupName;
        }
    }

    private class LDAPAuthenticationManager implements AuthenticationManager {
        private final List<ManagerEntry> delegates = new ArrayList<>();
        private final DelegateLDAPUserDetailsService detailsService;

        private LDAPAuthenticationManager(DelegateLDAPUserDetailsService detailsService) {
            this.detailsService = detailsService;
        }

        private void addDelegate(AuthenticationManager delegate, String configurationId, LdapUserSearch ldapUserSearch) {
            this.delegates.add(new ManagerEntry(delegate, configurationId, ldapUserSearch));
        }

        @Override
        public Authentication authenticate(Authentication authentication) throws AuthenticationException {
        try (SetContextClassLoader sccl = new SetContextClassLoader()) {
<<<<<<< HEAD
            String password = authentication.getCredentials() instanceof String ? (String) authentication.getCredentials() : null;
            if(FIPS140.useCompliantAlgorithms() && (StringUtils.isBlank(password) || password.length() < 14)) {
                final String message =  "When running in FIPS compliance mode, the password must be at least 14 characters long";
                LOGGER.warning(message);
                throw new org.springframework.ldap.AuthenticationException(new javax.naming.AuthenticationException(message));
            }

=======
            if(FIPS140.useCompliantAlgorithms() && (StringUtils.isBlank(authentication.getCredentials().toString()) || authentication.getCredentials().toString().length() < 14)) {
                throw new org.springframework.ldap.AuthenticationException(new javax.naming.AuthenticationException("When running in FIPS compliance mode, the password must be at least 14 characters long"));
            }
>>>>>>> 6cd0818f
            AuthenticationException lastException = null;
            for (ManagerEntry delegate : delegates) {
                try {
                    Authentication a = delegate.delegate.authenticate(authentication);
                    Object principal = a.getPrincipal();
                    if (principal instanceof LdapUserDetails && !(principal instanceof DelegatedLdapUserDetails)) {
                        principal = new DelegatedLdapUserDetails((LdapUserDetails) principal, delegate.configurationId, null);
                    }
                    SecurityListener.fireAuthenticated2((UserDetails) principal);
                    return updateUserDetails(new DelegatedLdapAuthentication(a, principal, delegate.configurationId), delegate.ldapUserSearch);
                } catch (BadCredentialsException e) {
                    if (detailsService != null && delegates.size() > 1) {
                        try {
                            UserDetails details = detailsService.loadUserByUsername(delegate.configurationId, String.valueOf(authentication.getPrincipal()));
                            if (details != null) {
                                throw e; //the user actually exists on this server, so we should stop here and report
                            }
                        } catch (UsernameNotFoundException e1) {
                            lastException = e; //all is as intended, let's move along
                        } catch (AuthenticationException e1) {
                            final LDAPConfiguration configuration = getConfigurationFor(delegate.configurationId);
                            throwUnlessConfigIsIgnorable(e1, configuration);
                            lastException = e;
                        }
                    } else {
                        lastException = e;
                    }
                } catch (AuthenticationServiceException e) {
                    final LDAPConfiguration configuration = getConfigurationFor(delegate.configurationId);
                    throwUnlessConfigIsIgnorable(e, configuration);
                    lastException = e;
                }
            }
            if (lastException != null) {
                SecurityListener.fireFailedToAuthenticate(String.valueOf(authentication.getPrincipal()));
                throw lastException;
            } else {
                throw new UserMayOrMayNotExistException2("No ldap server configuration");
            }
        }
        }

        private class ManagerEntry {
            final AuthenticationManager delegate;
            final String configurationId;
            final LdapUserSearch ldapUserSearch;

            ManagerEntry(AuthenticationManager delegate, String configurationId, LdapUserSearch ldapUserSearch) {
                this.delegate = delegate;
                this.configurationId = configurationId;
                this.ldapUserSearch = ldapUserSearch;
            }
        }
    }

    /*package access for testability*/
    static class DelegatedLdapAuthentication implements Authentication {
        private final Authentication delegate;
        private final Object principal;
        private final String configurationId;

        DelegatedLdapAuthentication(Authentication delegate, Object principal, String configurationId) {
            this.delegate = delegate;
            this.principal = principal;
            this.configurationId = configurationId;
        }

        @Override
        public Collection<? extends GrantedAuthority> getAuthorities() {
            return delegate.getAuthorities();
        }

        @Override
        public Object getCredentials() {
            return delegate.getCredentials();
        }

        @Override
        public Object getDetails() {
            return delegate.getDetails();
        }

        @Override
        public Object getPrincipal() {
            return principal;
        }

        @Override
        public boolean isAuthenticated() {
            return delegate.isAuthenticated();
        }

        @Override
        public void setAuthenticated(boolean isAuthenticated) throws IllegalArgumentException {
            delegate.setAuthenticated(isAuthenticated);
        }

        @Override
        public String getName() {
            return delegate.getName();
        }

        public Authentication getDelegate() {
            return delegate;
        }

        public String getConfigurationId() {
            return configurationId;
        }
    }

    /*package access for testability*/
    static class DelegatedLdapUserDetails implements LdapUserDetails, Serializable {
        private static final long serialVersionUID = 1L;
        private final LdapUserDetails userDetails;
        @NonNull
        private final String configurationId;
        @CheckForNull
        private final Attributes attributes;

        DelegatedLdapUserDetails(@NonNull LdapUserDetails userDetails, @NonNull String configurationId, @CheckForNull Attributes attributes) {
            this.userDetails = userDetails;
            this.configurationId = configurationId;
            this.attributes = attributes;
        }

        @Override
        public String getDn() {
            return userDetails.getDn();
        }

        @Override
        public Collection<? extends GrantedAuthority> getAuthorities() {
            return userDetails.getAuthorities();
        }

        @Override
        public String getPassword() {
            return userDetails.getPassword();
        }

        @Override
        public String getUsername() {
            return userDetails.getUsername();
        }

        @Override
        public boolean isAccountNonExpired() {
            return userDetails.isAccountNonExpired();
        }

        @Override
        public boolean isAccountNonLocked() {
            return userDetails.isAccountNonLocked();
        }

        @Override
        public boolean isCredentialsNonExpired() {
            return userDetails.isCredentialsNonExpired();
        }

        @Override
        public boolean isEnabled() {
            return userDetails.isEnabled();
        }

        public LdapUserDetails getUserDetails() {
            return userDetails;
        }

        @NonNull
        public String getConfigurationId() {
            return configurationId;
        }

        public static Attributes getAttributes(LdapUserDetails details, @CheckForNull LdapUserSearch ldapUserSearch) {
            if (details instanceof DelegatedLdapUserDetails && ((DelegatedLdapUserDetails) details).attributes != null) {
                return ((DelegatedLdapUserDetails) details).attributes;
            } else {
                if (ldapUserSearch != null) {
                    try (SetContextClassLoader sccl = new SetContextClassLoader()) {
                        return ldapUserSearch.searchForUser(details.getUsername()).getAttributes();
                    } catch (UsernameNotFoundException x) {
                        // ignore
                    }
                }
                return new BasicAttributes();
            }
        }

        @Override
        public void eraseCredentials() {
            userDetails.eraseCredentials();
        }

    }

    private static class DelegateLDAPUserDetailsService implements UserDetailsService {
        private final List<LDAPUserDetailsService> delegates;

        public DelegateLDAPUserDetailsService() {
            delegates = new ArrayList<>();
        }

        public void addDelegate(LDAPUserDetailsService delegate) {
            delegates.add(delegate);
        }

        public boolean contains(LDAPUserDetailsService delegate) {
            return delegates.contains(delegate);
        }

        /**
         * Tries to load the user from a specified server key
         * @param configurationId the server to specifically load from
         * @param username the username to search
         * @return the user details or {@code null} if the server configuration could not be found
         * @throws UsernameNotFoundException if the user could not be found on the given server
         * @see #loadUserByUsername(String)
         */
        public DelegatedLdapUserDetails loadUserByUsername(String configurationId, String username) throws UsernameNotFoundException {
            for (LDAPUserDetailsService delegate : delegates) {
                if (delegate.configurationId.equals(configurationId)) {
                    try {
                        return delegate.loadUserByUsername(username);
                    } catch (AuthenticationException e) {
                        final LDAPConfiguration configuration = _getConfigurationFor(delegate.configurationId);
                        LOGGER.log(Level.WARNING,
                                String.format("Failed communication with ldap server %s (%s)",
                                        delegate.configurationId, configuration != null ? configuration.getServer() : "null"),
                                e);
                        throw e;
                    }
                }
            }
            return null;
        }

        @Override
        public UserDetails loadUserByUsername(String username) throws UsernameNotFoundException {
            UsernameNotFoundException lastUNFE = null;
            for (LDAPUserDetailsService delegate : delegates) {
                try {
                    return delegate.loadUserByUsername(username);
                } catch (AccountStatusException x) {
                    throw x;
                } catch (UsernameNotFoundException e) {
                    lastUNFE = e;
                } catch (AuthenticationException e) {
                    LDAPConfiguration configuration = _getConfigurationFor(delegate.configurationId);
                    throwUnlessConfigIsIgnorable(new UserMayOrMayNotExistException2(e.toString(), e), configuration);
                }
            }
            if (lastUNFE != null) {
                throw  lastUNFE;
            } else {
                throw new UsernameNotFoundException(username);
            }
        }
    }

    public static class LDAPUserDetailsService implements UserDetailsService {
        public final LdapUserSearch ldapSearch;
        public final LdapAuthoritiesPopulator authoritiesPopulator;
        public final LDAPGroupMembershipStrategy groupMembershipStrategy;
        public final String configurationId;
        /**
         * {@link BasicAttributes} in LDAP tend to be bulky (about 20K at size), so interning them
         * to keep the size under control. When a programmatic client is not smart enough to
         * reuse a session, this helps keeping the memory consumption low.
         */
        private final LRUMap attributesCache = new LRUMap(32);

        LDAPUserDetailsService(LdapUserSearch ldapSearch, LdapAuthoritiesPopulator authoritiesPopulator, LDAPGroupMembershipStrategy groupMembershipStrategy, String configurationId) {
            this.ldapSearch = ldapSearch;
            this.authoritiesPopulator = authoritiesPopulator;
            this.groupMembershipStrategy = groupMembershipStrategy;
            this.configurationId = configurationId;
        }

        @Override
        public DelegatedLdapUserDetails loadUserByUsername(String username) throws UsernameNotFoundException {
            username = fixUsername(username);
            try (SetContextClassLoader sccl = new SetContextClassLoader()) {
                final SecurityRealm securityRealm = Jenkins.get().getSecurityRealm();
                if (securityRealm instanceof LDAPSecurityRealm
                        && (securityRealm.getSecurityComponents().userDetails2 == this
                        || (securityRealm.getSecurityComponents().userDetails2 instanceof DelegateLDAPUserDetailsService
                        && ((DelegateLDAPUserDetailsService) securityRealm.getSecurityComponents().userDetails2).contains(this))
                        )) {
                    LDAPSecurityRealm ldapSecurityRealm = (LDAPSecurityRealm) securityRealm;
                    if (ldapSecurityRealm.cache != null) {
                        final CacheEntry<DelegatedLdapUserDetails> cached;
                        synchronized (ldapSecurityRealm) {
                            cached = (ldapSecurityRealm.userDetailsCache != null) ? ldapSecurityRealm.userDetailsCache
                                    .get(username) : null;
                        }
                        if (cached != null && cached.isValid()) {
                            return cached.getValue();
                        }
                    }
                }
                DirContextOperations ldapUser = ldapSearch.searchForUser(username);
                // LdapUserSearch does not populate granted authorities (group search).
                // Add those, as done in LdapAuthenticationProvider.createUserDetails().
                    LdapUserDetailsImpl.Essence user = new LdapUserDetailsImpl.Essence(ldapUser);
                    user.setUsername(username);
                    user.setDn(ldapUser.getNameInNamespace()); // otherwise the DN is missing the DC

                    // intern attributes
                    Attributes v = ldapUser.getAttributes();
                    synchronized (attributesCache) {
                        Attributes vv = (Attributes)attributesCache.get(v);
                        if (vv == null) {
                            attributesCache.put(v, v);
                        } else {
                            v = vv;
                        }
                    }

                    Collection<? extends GrantedAuthority> extraAuthorities = groupMembershipStrategy == null
                            ? authoritiesPopulator.getGrantedAuthorities(ldapUser, username)
                            : groupMembershipStrategy.getGrantedAuthorities(ldapUser, username);
                    for (GrantedAuthority extraAuthority : extraAuthorities) {
                        if (FORCE_GROUPNAME_LOWERCASE) {
                            user.addAuthority(new SimpleGrantedAuthority(extraAuthority.getAuthority().toLowerCase()));
                        } else {
                            user.addAuthority(extraAuthority);
                        }
                    }
                UserAttributesHelper.checkIfUserEnabled(username, v);
                UserAttributesHelper.checkIfAccountNonExpired(username, v);
                UserAttributesHelper.checkIfCredentialsNonExpired(username, v);
                UserAttributesHelper.checkIfAccountNonLocked(username, v);
                DelegatedLdapUserDetails ldapUserDetails = new DelegatedLdapUserDetails(user.createUserDetails(), configurationId, v);
                if (securityRealm instanceof LDAPSecurityRealm
                        && (securityRealm.getSecurityComponents().userDetails2 == this
                            || (securityRealm.getSecurityComponents().userDetails2 instanceof DelegateLDAPUserDetailsService
                                && ((DelegateLDAPUserDetailsService) securityRealm.getSecurityComponents().userDetails2).contains(this))
                               )
                        ) {
                    LDAPSecurityRealm ldapSecurityRealm = (LDAPSecurityRealm) securityRealm;
                    if (ldapSecurityRealm.cache != null) {
                        synchronized (ldapSecurityRealm) {
                            if (ldapSecurityRealm.userDetailsCache == null) {
                                ldapSecurityRealm.userDetailsCache =
                                        new CacheMap<>(ldapSecurityRealm.cache.getSize());
                            }
                            ldapSecurityRealm.userDetailsCache.put(username,
                                    new CacheEntry<>(ldapSecurityRealm.cache.getTtl(),
                                            ldapSecurityRealm.updateUserDetails(ldapUserDetails, ldapSearch)));
                        }
                    }
                }

                return ldapUserDetails;
            } catch (AuthenticationException x) {
                throw x;
            } catch (RuntimeException x) {
                throw new AuthenticationServiceException("Failed to search LDAP for " + username, x);
            }
        }
    }

    public static final class LdapAuthenticationProviderImpl extends LdapAuthenticationProvider {

        public LdapAuthenticationProviderImpl(LdapAuthenticator authenticator,
                                              LdapAuthoritiesPopulator authoritiesPopulator,
                                              LDAPGroupMembershipStrategy groupMembershipStrategy) {
            super(authenticator, groupMembershipStrategy != null
                    ? new WrappedAuthoritiesPopulator(groupMembershipStrategy, authoritiesPopulator)
                    : authoritiesPopulator);
        }
    }

    private static final class WrappedAuthoritiesPopulator implements LdapAuthoritiesPopulator {

        private final LDAPGroupMembershipStrategy strategy;
        private final LdapAuthoritiesPopulator populator;

        private WrappedAuthoritiesPopulator(LDAPGroupMembershipStrategy strategy, LdapAuthoritiesPopulator populator) {
            this.strategy = strategy;
            this.populator = populator;
            strategy.setAuthoritiesPopulator(populator);
        }

        @Override
        public Collection<? extends GrantedAuthority> getGrantedAuthorities(DirContextOperations userData, String username) {
            if (strategy.getAuthoritiesPopulator() != populator) {
                strategy.setAuthoritiesPopulator(populator);
            }
            return strategy.getGrantedAuthorities(userData, username);
        }

    }

    /**
     * {@link LdapAuthoritiesPopulator} that adds the automatic 'authenticated' role.
     */
    public static final class AuthoritiesPopulatorImpl extends DefaultLdapAuthoritiesPopulator {
        // None of this makes a whole lot of sense (setting super to disable but then reimplementing), but tests expect it so…
        String rolePrefix = "ROLE_";
        boolean convertToUpperCase = true;
        private GrantedAuthority defaultRole = null;

        public AuthoritiesPopulatorImpl(ContextSource contextSource, String groupSearchBase) {
            super(contextSource, fixNull(groupSearchBase));

            super.setRolePrefix("");
            super.setConvertToUpperCase(false);
        }

        @Override
        public Set<GrantedAuthority> getAdditionalRoles(DirContextOperations user, String username) {
            return Collections.singleton(AUTHENTICATED_AUTHORITY2);
        }

        @Override
        public void setRolePrefix(String rolePrefix) {
//            super.setRolePrefix(rolePrefix);
            this.rolePrefix = rolePrefix;
        }

        @Override
        public void setConvertToUpperCase(boolean convertToUpperCase) {
//            super.setConvertToUpperCase(convertToUpperCase);
            this.convertToUpperCase = convertToUpperCase;
        }

        /**
         * Retrieves the group membership in two ways.
         *
         * We'd like to retain the original name, but we historically used to do "ROLE_GROUPNAME".
         * So to remain backward compatible, we make the super class pass the unmodified "groupName",
         * then do the backward compatible translation here, so that the user gets both "ROLE_GROUPNAME" and "groupName".
         */
        @Override
        public Set<GrantedAuthority> getGroupMembershipRoles(String userDn, String username) {
            Set<GrantedAuthority> names = super.getGroupMembershipRoles(userDn,username);

            Set<GrantedAuthority> r = new HashSet<>(names.size() * 2);
            r.addAll(names);

            if (isGeneratingPrefixRoles()) {
                for (GrantedAuthority ga : names) {
                    String role = ga.getAuthority();

                    // backward compatible name mangling
                    if (convertToUpperCase)
                        role = role.toUpperCase();
                    r.add(new SimpleGrantedAuthority(rolePrefix + role));
                }
            }

            return r;
        }

        public boolean isGeneratingPrefixRoles() {
            return StringUtils.isNotBlank(rolePrefix) || convertToUpperCase;
        }

        public boolean _isConvertToUpperCase() {
            return convertToUpperCase;
        }

        public String _getRolePrefix() {
            return rolePrefix;
        }

        public GrantedAuthority getDefaultRole() {
            return defaultRole;
        }

        @Override
        public void setDefaultRole(String defaultRole) {
            super.setDefaultRole(defaultRole);
            this.defaultRole = new SimpleGrantedAuthority(defaultRole);
        }
    }

    @Extension
    public static final class DescriptorImpl extends Descriptor<SecurityRealm> {

        public static final String DEFAULT_DISPLAYNAME_ATTRIBUTE_NAME = "displayname";
        public static final String DEFAULT_MAILADDRESS_ATTRIBUTE_NAME = "mail";
        public static final String DEFAULT_USER_SEARCH = "uid={0}";

        @NonNull
        public String getDisplayName() {
            return jenkins.security.plugins.ldap.Messages.LDAPSecurityRealm_DisplayName();
        }

        public IdStrategy getDefaultIdStrategy() {
            return IdStrategy.CASE_INSENSITIVE;
        }

        @Override
        public SecurityRealm newInstance(StaplerRequest2 req, JSONObject formData) throws FormException {
            if (!formData.has("configurations")) {
                throw new Descriptor.FormException(jenkins.security.plugins.ldap.Messages.LDAPSecurityRealm_AtLeastOne(), "configurations");
            } else {
                final Object configurations = formData.get("configurations");
                if (configurations instanceof JSONArray) {
                    if (((JSONArray) configurations).isEmpty()) {
                        throw new Descriptor.FormException(jenkins.security.plugins.ldap.Messages.LDAPSecurityRealm_AtLeastOne(), "configurations");
                    } else if (((JSONArray) configurations).size() > 1) {
                        //check server names
                        List<LDAPConfiguration> confs = req.bindJSONToList(LDAPConfiguration.class, configurations);
                        for (int i = 0; i < confs.size(); i++) {
                            LDAPConfiguration ci = confs.get(i);
                            for (int k = i+1; k < confs.size(); k++) {
                                LDAPConfiguration ck = confs.get(k);
                                if (ci.isConfiguration(ck.getId())) {
                                    throw new Descriptor.FormException(jenkins.security.plugins.ldap.Messages.LDAPSecurityRealm_NotSameServer(), "configurations");
                                }
                            }
                        }
                    }
                } else if (!(configurations instanceof JSONObject)) {
                    throw new Descriptor.FormException(jenkins.security.plugins.ldap.Messages.LDAPSecurityRealm_AtLeastOne(), "configurations");
                } else if (((JSONObject) configurations).isNullObject()) {
                    throw new Descriptor.FormException(jenkins.security.plugins.ldap.Messages.LDAPSecurityRealm_AtLeastOne(), "configurations");
                }
            }
            return super.newInstance(req, formData);
        }

        @RequirePOST
        public FormValidation doValidate(StaplerRequest2 req) throws Exception {
            if (!Jenkins.get().hasPermission(Jenkins.ADMINISTER)) {
                // require admin to test
                return FormValidation.ok();
            }
            // extract the submitted details
            JSONObject json = JSONObject.fromObject(IOUtils.toString(req.getInputStream(), Util.fixNull(req.getCharacterEncoding(), StandardCharsets.UTF_8.name())));
            String user = json.getString("testUser");
            String password = json.getString("testPassword");
            JSONObject realmCfg = json.getJSONObject("securityRealm");
            
            // instantiate the realm
            LDAPSecurityRealm realm = req.bindJSON(LDAPSecurityRealm.class, realmCfg);
            return validate(realm, user, password);
        }

        private void rsp(StringBuilder response, String kind, String testId, String message, Object... extras) {
            response.append("<div class='").append(kind).append("' data-test='");
            response.append(Util.escape(testId));
            response.append("'>");
            response.append(message);
            boolean needBr = true;
            for (Object extra: extras) {
                if (extra instanceof String) {
                    if (needBr) {
                        response.append("<br/>");
                    }
                    response.append(extra);
                    needBr = true;
                } else if (extra instanceof Collection) {
                    response.append("<ul>");
                    for (String item : (Collection<String>)extra) {
                        response.append("<li>");
                        response.append(item);
                        response.append("</li>");
                    }
                    response.append("</ul>");
                    needBr = false;
                }
            }
            response.append("</div>");
        }

        private void ok(StringBuilder response, String testId, String message, Object... extras) {
            rsp(response, "validation-ok", testId, message, extras);
        }

        private void warning(StringBuilder response, String testId, String message, Object... extras) {
            rsp(response, "warning", testId, message, extras);
        }

        private void error(StringBuilder response, String testId, String message, Object... extras) {
            rsp(response, "error", testId, message, extras);
        }

        public FormValidation validate(LDAPSecurityRealm realm, String user, String password) {
            // we can only do deep validation if the connection is correct
            LDAPConfiguration.LDAPConfigurationDescriptor confDescriptor = Jenkins.get().getDescriptorByType(LDAPConfiguration.LDAPConfigurationDescriptor.class);
            for (LDAPConfiguration configuration : realm.getConfigurations()) {
                FormValidation connectionCheck = confDescriptor.doCheckServer(configuration.getServerUrl(), configuration.getManagerDN(), configuration.getManagerPasswordSecret(),configuration.getRootDN());
                if (connectionCheck.kind != FormValidation.Kind.OK) {
                    return connectionCheck;
                }
            }

            // ok let's start with authentication
            StringBuilder response = new StringBuilder(1024);
            response.append("<div>")
                    .append(jenkins.security.plugins.ldap.Messages.LDAPSecurityRealm_LoginHeader())
                    .append("</div>");
            boolean potentialLockout = false;
            boolean likelyLockout = false;

            // can we login?
            LdapUserDetails loginDetails = null;
            try {
                // need to access direct so as not to update the user details
                loginDetails = (LdapUserDetails) realm.getSecurityComponents().manager2.authenticate(
                        new UsernamePasswordAuthenticationToken(fixUsername(user), password)).getPrincipal();
                ok(response, "authentication",
                        jenkins.security.plugins.ldap.Messages.LDAPSecurityRealm_AuthenticationSuccessful());
            } catch (AuthenticationException e) {
                if (StringUtils.isBlank(password)) {
                    warning(response, "authentication",
                            jenkins.security.plugins.ldap.Messages.LDAPSecurityRealm_AuthenticationFailedEmptyPass(user));
                } else {
                    error(response, "authentication",
                            jenkins.security.plugins.ldap.Messages.LDAPSecurityRealm_AuthenticationFailed(user));
                    potentialLockout = true;
                    likelyLockout = true;
                }
            }
            Set<String> loginAuthorities = new HashSet<>();
            if (loginDetails != null) {
                // report details of the logged in user
                ok(response, "authentication-username",
                        jenkins.security.plugins.ldap.Messages.LDAPSecurityRealm_UserId(Util.escape(loginDetails.getUsername())));
                ok(response, "authentication-dn",
                        jenkins.security.plugins.ldap.Messages.LDAPSecurityRealm_UserDn(Util.escape(loginDetails.getDn())));
                LDAPConfiguration loginConfiguration = realm.getConfigurationFor(loginDetails);
                assert loginConfiguration != null;
                if (realm.hasMultiConfiguration()) {
                    ok(response, "authentication-configuration",
                            jenkins.security.plugins.ldap.Messages.LDAPSecurityRealm_UserConfiguration(Util.escape(loginConfiguration.getServer())));
                }
                validateDisplayName(loginConfiguration, response, loginDetails, "authentication-displayname");
                if (!realm.disableMailAddressResolver) {
                    validateEmailAddress(loginConfiguration, response, loginDetails, "authentication-email");
                }
                for (GrantedAuthority a : loginDetails.getAuthorities()) {
                    loginAuthorities.add(a.getAuthority());
                }
                if (loginDetails.getAuthorities().size() < 1) {
                    error(response, "authentication-groups",
                            jenkins.security.plugins.ldap.Messages.LDAPSecurityRealm_NoGroupMembership());
                    // we do not flag this error as may be legitimate config
                } else if (loginDetails.getAuthorities().size() == 1) {
                    warning(response, "authentication-groups",
                            jenkins.security.plugins.ldap.Messages.LDAPSecurityRealm_BasicGroupMembership(),
                            jenkins.security.plugins.ldap.Messages.LDAPSecurityRealm_BasicGroupMembershipDetail());
                } else {
                    List<String> authorities = new ArrayList<>();
                    for (GrantedAuthority a : loginDetails.getAuthorities()) {
                        if (AUTHENTICATED_AUTHORITY2.equals(a)) {
                            continue;
                        }
                        authorities.add("<code>"+ Util.escape(a.getAuthority()) + "</code>");
                    }
                    ok(response, "authentication-groups",
                            jenkins.security.plugins.ldap.Messages.LDAPSecurityRealm_GroupMembership(),
                            authorities);
                }
            }

            // can we lookup user by username?
            response.append("<div>")
                    .append(jenkins.security.plugins.ldap.Messages.LDAPSecurityRealm_LookupHeader())
                    .append("</div>");
            LdapUserDetails lookUpDetails = null;
            try {
                // need to access direct so as not to update the user details
                lookUpDetails =
                        (LdapUserDetails) realm.getSecurityComponents().userDetails2
                                .loadUserByUsername(fixUsername(user));
                ok(response, "lookup",
                        jenkins.security.plugins.ldap.Messages.LDAPSecurityRealm_UserLookupSuccessful());
            } catch (UserMayOrMayNotExistException2 e1) {
                rsp(response, loginDetails == null ? "warning" : "error", "lookup",
                        jenkins.security.plugins.ldap.Messages.LDAPSecurityRealm_UserLookupInconclusive(user),
                        isAnyManagerBlank(realm)
                                ? jenkins.security.plugins.ldap.Messages.LDAPSecurityRealm_UserLookupManagerDnRequired()
                                : jenkins.security.plugins.ldap.Messages
                                .LDAPSecurityRealm_UserLookupManagerDnPermissions()
                );
                // we do not flag these errors as could be probing user accounts
            } catch (UsernameNotFoundException e1) {
                rsp(response, loginDetails == null ? "warning" : "error", "lookup",
                        jenkins.security.plugins.ldap.Messages.LDAPSecurityRealm_UserLookupDoesNotExist(user),
                        isAnyManagerBlank(realm)
                                ? jenkins.security.plugins.ldap.Messages.LDAPSecurityRealm_UserLookupManagerDnRequired()
                                : jenkins.security.plugins.ldap.Messages
                                .LDAPSecurityRealm_UserLookupManagerDnPermissions(),
                        jenkins.security.plugins.ldap.Messages.LDAPSecurityRealm_UserLookupSettingsCorrect());
                // we do not flag these errors as could be probing user accounts
            } catch (AuthenticationException e) {
                Throwable cause = e.getCause();
                while (cause != null && !(cause instanceof BadCredentialsException)) {
                    cause = cause.getCause();
                }
                if (cause != null) {
                    error(response, "lookup",
                            jenkins.security.plugins.ldap.Messages.LDAPSecurityRealm_UserLookupBadCredentials(),
                            isAnyManagerBlank(realm)
                                    ? jenkins.security.plugins.ldap.Messages
                                    .LDAPSecurityRealm_UserLookupManagerDnCorrect()
                                    : jenkins.security.plugins.ldap.Messages
                                    .LDAPSecurityRealm_UserLookupManagerDnPermissions()
                    );
                    potentialLockout = true;
                } else {
                    error(response, "lookup",
                            jenkins.security.plugins.ldap.Messages.LDAPSecurityRealm_UserLookupFailed(user),
                            Util.escape(e.getLocalizedMessage()));
                    potentialLockout = true;
                }
            }
            if (loginDetails == null && lookUpDetails != null) {
                // we could not login, so let's report details of the resolved user
                ok(response, "lookup-username",
                        jenkins.security.plugins.ldap.Messages.LDAPSecurityRealm_UserId(
                                Util.escape(lookUpDetails.getUsername())
                        ));
                ok(response, "lookup-dn",
                        jenkins.security.plugins.ldap.Messages.LDAPSecurityRealm_UserDn(
                                Util.escape(lookUpDetails.getDn())
                        ));
                LDAPConfiguration lookupConfiguration = realm.getConfigurationFor(lookUpDetails);
                assert lookupConfiguration != null;
                if (realm.hasMultiConfiguration()) {
                    ok(response, "lookup-configuration",
                            jenkins.security.plugins.ldap.Messages.LDAPSecurityRealm_UserConfiguration(
                                    Util.escape(lookupConfiguration.getServer())
                            ));
                }
                validateDisplayName(lookupConfiguration, response, lookUpDetails, "lookup-displayname");
                if (!realm.disableMailAddressResolver) {
                    validateEmailAddress(lookupConfiguration, response, lookUpDetails, "lookup-email");
                }
            }
            Set<String> lookupAuthorities = new HashSet<>();
            if (lookUpDetails != null) {
                for (GrantedAuthority a : lookUpDetails.getAuthorities()) {
                    lookupAuthorities.add(a.getAuthority());
                }
                if (loginDetails == null || !loginAuthorities.equals(lookupAuthorities)) {
                    // report the group details if different or if we did not login
                    if (lookUpDetails.getAuthorities().size() < 1) {
                        error(response, "lookup-groups",
                                jenkins.security.plugins.ldap.Messages.LDAPSecurityRealm_NoGroupMembership());
                        // we do not flag this error as may be legitimate
                    } else if (lookUpDetails.getAuthorities().size() == 1) {
                        warning(response, "lookup-groups",
                                jenkins.security.plugins.ldap.Messages.LDAPSecurityRealm_BasicGroupMembership(),
                                jenkins.security.plugins.ldap.Messages.LDAPSecurityRealm_BasicGroupMembershipDetail());
                    } else {
                        List<String> authorities = new ArrayList<>();
                        for (GrantedAuthority a : lookUpDetails.getAuthorities()) {
                            if (AUTHENTICATED_AUTHORITY2.equals(a)) {
                                continue;
                            }
                            authorities.add("<code>" + Util.escape(a.getAuthority()) + "</code>");
                        }
                        ok(response, "lookup-groups",
                                jenkins.security.plugins.ldap.Messages.LDAPSecurityRealm_GroupMembership(),
                                authorities);
                    }
                }
            }
            // let's check consistency
            if (loginDetails != null && lookUpDetails != null) {
                LDAPConfiguration loginConfiguration = realm.getConfigurationFor(loginDetails);
                LDAPConfiguration lookupConfiguration = realm.getConfigurationFor(lookUpDetails);
                assert loginConfiguration == lookupConfiguration : "The lookup user details and login user details are not from the same server configuration";
                // username
                if (!StringUtils.equals(loginDetails.getUsername(), lookUpDetails.getUsername())) {
                    error(response, "consistency-username",
                            jenkins.security.plugins.ldap.Messages.LDAPSecurityRealm_UsernameMismatch(
                                    loginDetails.getUsername(), lookUpDetails.getUsername()));
                    potentialLockout = true; // consistency is important
                }
                // dn
                try {
                    // do not use string comparison here as Attributes are always case insentive
                    // the values may or may not be and that depend in part on the attributetype
                    // and configuration
                    LdapName loginDN = new LdapName(loginDetails.getDn());
                    LdapName lookupDN = new LdapName(lookUpDetails.getDn());
                    if (!loginDN.equals(lookupDN)) {
                        // TODO do not use the loginDN.toString() directory as this returns the unparsed version
                        // and we want the parsed version for consistency.
                        error(response, "consistency-dn",
                                jenkins.security.plugins.ldap.Messages.LDAPSecurityRealm_DnMismatch(
                                        loginDN, loginDN));
                        potentialLockout = true; // consistency is important
                    }
                } catch (InvalidNameException inEx) {
                    error(response, "consistency-dn-parse",
                          jenkins.security.plugins.ldap.Messages.LDAPSecurityRealm_DnParse(
                                  inEx.getMessage()));
                    potentialLockout = true;
                }
                Attributes loginAttributes = DelegatedLdapUserDetails.getAttributes(loginDetails, null);
                Attributes lookupAttributes = DelegatedLdapUserDetails.getAttributes(lookUpDetails, null);
                // display name
                if (StringUtils.isNotBlank(loginConfiguration.getDisplayNameAttributeName())) {
                    Attribute loginAttr = loginAttributes.get(loginConfiguration.getDisplayNameAttributeName());
                    Object loginValue;
                    try {
                        loginValue = loginAttr == null ? null : loginAttr.get();
                    } catch (NamingException e) {
                        loginValue = e.getClass();
                    }
                    Attribute lookUpAttr = lookupAttributes.get(lookupConfiguration.getDisplayNameAttributeName());
                    Object lookUpValue;
                    try {
                        lookUpValue = lookUpAttr == null ? null : lookUpAttr.get();
                    } catch (NamingException e) {
                        lookUpValue = e.getClass();
                    }
                    if (!Objects.equals(loginValue, lookUpValue)) {
                        error(response, "consistency-displayname",
                                jenkins.security.plugins.ldap.Messages.LDAPSecurityRealm_DisplayNameMismatch(
                                        loginValue, lookUpValue));
                        potentialLockout = true; // consistency is important
                    }
                }
                // email address
                if (!realm.disableMailAddressResolver && StringUtils.isNotBlank(loginConfiguration.getMailAddressAttributeName()))
                {
                    Attribute loginAttr = loginAttributes.get(loginConfiguration.getMailAddressAttributeName());
                    Object loginValue;
                    try {
                        loginValue = loginAttr == null ? null : loginAttr.get();
                    } catch (NamingException e) {
                        loginValue = e.getClass();
                    }
                    Attribute lookUpAttr = lookupAttributes.get(lookupConfiguration.getMailAddressAttributeName());
                    Object lookUpValue;
                    try {
                        lookUpValue = lookUpAttr == null ? null : lookUpAttr.get();
                    } catch (NamingException e) {
                        lookUpValue = e.getClass();
                    }
                    if (!Objects.equals(loginValue, lookUpValue)) {
                        error(response, "consistency-email",
                                jenkins.security.plugins.ldap.Messages.LDAPSecurityRealm_EmailAddressMismatch(
                                        loginValue, lookUpValue));
                        potentialLockout = true; // consistency is important
                    }
                }
                // groups
                if (loginAuthorities.equals(lookupAuthorities)) {
                    ok(response, "consistency",
                            jenkins.security.plugins.ldap.Messages.LDAPSecurityRealm_GroupMembershipMatch());
                } else {
                    error(response, "consistency",
                            jenkins.security.plugins.ldap.Messages.LDAPSecurityRealm_GroupMembershipMismatch());
                    potentialLockout = true; // consistency is important
                }
            }
            // lets check group lookup if we can
            Set<String> groups = new HashSet<>(loginAuthorities);
            Set<String> badGroups = new TreeSet<>();
            groups.addAll(lookupAuthorities);
            groups.remove(AUTHENTICATED_AUTHORITY2.getAuthority());
            for (String group : groups) {
                try {
                    realm.loadGroupByGroupname2(group, false);
                } catch (UsernameNotFoundException e) {
                    badGroups.add(group);
                }
            }
            if (groups.isEmpty()) {
                warning(response, "resolve-groups",
                        jenkins.security.plugins.ldap.Messages.LDAPSecurityRealm_GroupLookupNotPossible(),
                        jenkins.security.plugins.ldap.Messages.LDAPSecurityRealm_GroupLookupNotPossibleDetail());
            } else if (badGroups.isEmpty()) {
                ok(response, "resolve-groups",
                        jenkins.security.plugins.ldap.Messages.LDAPSecurityRealm_GroupLookupSuccessful(groups.size()));
            } else {
                List<String> escaped = new ArrayList<>(badGroups.size());
                for (String group : badGroups) {
                    escaped.add("<code>"+Util.escape(group)+"</code>");
                }
                warning(response, "resolve-groups",
                        jenkins.security.plugins.ldap.Messages.LDAPSecurityRealm_GroupLookupFailed(badGroups.size()),
                        escaped,
                        isAnyManagerBlank(realm)
                                ? jenkins.security.plugins.ldap.Messages
                                .LDAPSecurityRealm_GroupLookupManagerDnRequired()
                                : jenkins.security.plugins.ldap.Messages
                                .LDAPSecurityRealm_GroupLookupManagerDnPermissions(),
                        jenkins.security.plugins.ldap.Messages.LDAPSecurityRealm_GroupLookupSettingsCorrect());
            }
            if (potentialLockout) {
                response.append("<div>")
                        .append(jenkins.security.plugins.ldap.Messages.LDAPSecurityRealm_LockoutHeader())
                        .append("</div>");
                error(response, "lockout",
                        likelyLockout ? jenkins.security.plugins.ldap.Messages.LDAPSecurityRealm_PotentialLockout(user)
                                : jenkins.security.plugins.ldap.Messages.LDAPSecurityRealm_PotentialLockout2(user)
                );
            }
            // and we are done, report the results
            return FormValidation.okWithMarkup(response.toString());
        }

        private boolean isAnyManagerBlank(LDAPSecurityRealm realm) {
            for (LDAPConfiguration configuration : realm.getConfigurations()) {
                if (StringUtils.isBlank(configuration.getManagerDN())) {
                    return true;
                }
            }
            return false;
        }

        private void validateEmailAddress(LDAPConfiguration configuration, StringBuilder response,
                                          LdapUserDetails details, String testId) {
            Attributes attributes = DelegatedLdapUserDetails.getAttributes(details, null);
            Attribute attribute = attributes.get(configuration.getMailAddressAttributeName());
            if (attribute == null) {
                List<String> alternatives = new ArrayList<>();
                for (Attribute attr : Collections.list(attributes.getAll())) {
                    alternatives.add("<code>"+Util.escape(attr.getID())+"</code>");
                }
                warning(response, testId,
                        jenkins.security.plugins.ldap.Messages.LDAPSecurityRealm_NoEmailAddress(),
                        jenkins.security.plugins.ldap.Messages.LDAPSecurityRealm_IsAttributeNameCorrect(
                                Util.escape(configuration.getMailAddressAttributeName())
                        ),
                        jenkins.security.plugins.ldap.Messages.LDAPSecurityRealm_AvailableAttributes(),
                        alternatives);
            } else {
                try {
                    String mailAddress = (String) attribute.get();
                    if (StringUtils.isNotBlank(mailAddress)) {
                        ok(response, testId,
                                jenkins.security.plugins.ldap.Messages.LDAPSecurityRealm_UserEmail(
                                        Util.escape(mailAddress)
                                ));
                    } else {
                        List<String> alternatives = new ArrayList<>();
                        for (Attribute attr : Collections.list(attributes.getAll())) {
                            alternatives.add("<code>" + Util.escape(attr.getID()) + "</code>");
                        }
                        warning(response, testId,
                                jenkins.security.plugins.ldap.Messages.LDAPSecurityRealm_EmptyEmailAddress(),
                                jenkins.security.plugins.ldap.Messages.LDAPSecurityRealm_IsAttributeNameCorrect(
                                        Util.escape(configuration.getMailAddressAttributeName())
                                ),
                                jenkins.security.plugins.ldap.Messages.LDAPSecurityRealm_AvailableAttributes(),
                                alternatives);
                    }
                } catch (NamingException e) {
                    List<String> alternatives = new ArrayList<>();
                    for (Attribute attr : Collections.list(attributes.getAll())) {
                        alternatives.add("<code>" + Util.escape(attr.getID()) + "</code>");
                    }
                    error(response, testId,
                            jenkins.security.plugins.ldap.Messages.LDAPSecurityRealm_CouldNotRetrieveEmailAddress(),
                            jenkins.security.plugins.ldap.Messages.LDAPSecurityRealm_IsAttributeNameCorrect(
                                    Util.escape(configuration.getMailAddressAttributeName())
                            ),
                            jenkins.security.plugins.ldap.Messages.LDAPSecurityRealm_AvailableAttributes(),
                            alternatives);
                }
            }
        }

        private void validateDisplayName(LDAPConfiguration configuration, StringBuilder response,
                                         LdapUserDetails details, String testId) {
            Attributes attributes = DelegatedLdapUserDetails.getAttributes(details, null);
            Attribute attribute = attributes.get(configuration.getDisplayNameAttributeName());
            if (attribute == null) {
                List<String> alternatives = new ArrayList<>();
                for (Attribute attr : Collections.list(attributes.getAll())) {
                    alternatives.add("<code>" + Util.escape(attr.getID()) + "</code>");
                }
                warning(response, testId,
                        jenkins.security.plugins.ldap.Messages.LDAPSecurityRealm_NoDisplayName(),
                        jenkins.security.plugins.ldap.Messages.LDAPSecurityRealm_IsAttributeNameCorrect(
                                Util.escape(configuration.getDisplayNameAttributeName())
                        ),
                        jenkins.security.plugins.ldap.Messages.LDAPSecurityRealm_AvailableAttributes(),
                        alternatives);
            } else {
                try {
                    String displayName = (String) attribute.get();
                    if (displayName != null) {
                        ok(response, testId,
                                jenkins.security.plugins.ldap.Messages.LDAPSecurityRealm_UserDisplayName(
                                        Util.escape(displayName)
                                ));
                    } else {
                        List<String> alternatives = new ArrayList<>();
                        for (Attribute attr : Collections.list(attributes.getAll())) {
                            alternatives.add("<code>" + Util.escape(attr.getID()) + "</code>");
                        }
                        warning(response, testId,
                                jenkins.security.plugins.ldap.Messages.LDAPSecurityRealm_EmptyDisplayName(),
                                jenkins.security.plugins.ldap.Messages.LDAPSecurityRealm_IsAttributeNameCorrect(
                                        Util.escape(configuration.getDisplayNameAttributeName())
                                ),
                                jenkins.security.plugins.ldap.Messages.LDAPSecurityRealm_AvailableAttributes(),
                                alternatives);
                    }
                } catch (NamingException e) {
                    List<String> alternatives = new ArrayList<>();
                    for (Attribute attr : Collections.list(attributes.getAll())) {
                        alternatives.add("<code>" + Util.escape(attr.getID()) + "</code>");
                    }
                    error(response, testId,
                            jenkins.security.plugins.ldap.Messages.LDAPSecurityRealm_CouldNotRetrieveDisplayName(),
                            jenkins.security.plugins.ldap.Messages.LDAPSecurityRealm_IsAttributeNameCorrect(
                                    Util.escape(configuration.getDisplayNameAttributeName())
                            ),
                            jenkins.security.plugins.ldap.Messages.LDAPSecurityRealm_AvailableAttributes(),
                            alternatives);
                }
            }
        }
    }

    /**
     * If the given "server name" is just a host name (plus optional host name), add ldap:// prefix.
     * Otherwise assume it already contains the scheme, and leave it intact.
     */
    private static String addPrefix(String server) {
        if(server.contains("://"))  return server;
        else    return "ldap://"+server;
    }

    @Restricted(NoExternalUse.class)
    public static final Logger LOGGER = Logger.getLogger(LDAPSecurityRealm.class.getName());

    /**
     * LDAP filter to look for groups by their names.
     *
     * "{0}" is the group name as given by the user.
     * See http://msdn.microsoft.com/en-us/library/aa746475(VS.85).aspx for the syntax by example.
     * WANTED: The specification of the syntax.
     */
    public static final String GROUP_SEARCH = System.getProperty(LDAPSecurityRealm.class.getName()+".groupSearch",
            "(& (cn={0}) (| (objectclass=groupOfNames) (objectclass=groupOfUniqueNames) (objectclass=posixGroup)))");

    public static class CacheConfiguration extends AbstractDescribableImpl<CacheConfiguration> {
        private final int size;
        private final int ttl;

        @DataBoundConstructor
        public CacheConfiguration(int size, int ttl) {
            this.size = Math.max(10, Math.min(size, 1000));
            this.ttl = Math.max(30, Math.min(ttl, 3600));
        }

        public int getSize() {
            return size;
        }

        public int getTtl() {
            return ttl;
        }

        @Extension public static class DescriptorImpl extends Descriptor<CacheConfiguration> {

            @NonNull
            @Override public String getDisplayName() {
                return "";
            }

            public ListBoxModel doFillSizeItems() {
                ListBoxModel m = new ListBoxModel();
                m.add("10");
                m.add("20");
                m.add("50");
                m.add("100");
                m.add("200");
                m.add("500");
                m.add("1000");
                return m;
            }

            public ListBoxModel doFillTtlItems() {
                ListBoxModel m = new ListBoxModel();
                for (int ttl: new int[]{30, 60, 120, 300, 600, 900, 1800, 3600}) {
                    m.add(Util.getTimeSpanString(ttl*1000L), Integer.toString(ttl));
                }
                return m;
            }

        }
    }

    private static class CacheEntry<T> {
        private final long expires;
        private final T value;

        public CacheEntry(int ttlSeconds, T value) {
            this.expires = System.currentTimeMillis() + TimeUnit.SECONDS.toMillis(ttlSeconds);
            this.value = value;
        }

        public T getValue() {
            return value;
        }

        public boolean isValid() {
            return System.currentTimeMillis() < expires;
        }
    }

    /**
     * While we could use Guava's CacheBuilder the method signature changes make using it problematic.
     * Safer to roll our own and ensure compatibility across as wide a range of Jenkins versions as possible.
     *
     * @param <K> Key type
     * @param <V> Cache entry type
     */
    private static class CacheMap<K, V> extends LinkedHashMap<K, CacheEntry<V>> {

        private final int cacheSize;

        public CacheMap(int cacheSize) {
            super(cacheSize + 1); // prevent realloc when hitting cache size limit
            this.cacheSize = cacheSize;
        }

        @Override
        protected boolean removeEldestEntry(Map.Entry<K, CacheEntry<V>> eldest) {
            return size() > cacheSize || eldest.getValue() == null || !eldest.getValue().isValid();
        }
    }

    public static class EnvironmentProperty extends AbstractDescribableImpl<EnvironmentProperty> implements Serializable {
        private final String name;
        private final String value;

        @DataBoundConstructor
        public EnvironmentProperty(String name, String value) {
            this.name = name;
            this.value = value;
        }

        public String getName() {
            return name;
        }

        public String getValue() {
            return value;
        }

        public static Map<String,String> toMap(List<EnvironmentProperty> properties) {
            if (properties != null) {
                final Map<String, String> result = new LinkedHashMap<>();
                for (EnvironmentProperty property:properties) {
                    result.put(property.getName(), property.getValue());
                }
                return result;
            }
            return null;
        }

        @Extension
        public static class DescriptorImpl extends Descriptor<EnvironmentProperty> {

            @NonNull
            @Override
            public String getDisplayName() {
                return "";
            }
        }
    }
}<|MERGE_RESOLUTION|>--- conflicted
+++ resolved
@@ -987,19 +987,12 @@
         @Override
         public Authentication authenticate(Authentication authentication) throws AuthenticationException {
         try (SetContextClassLoader sccl = new SetContextClassLoader()) {
-<<<<<<< HEAD
             String password = authentication.getCredentials() instanceof String ? (String) authentication.getCredentials() : null;
             if(FIPS140.useCompliantAlgorithms() && (StringUtils.isBlank(password) || password.length() < 14)) {
                 final String message =  "When running in FIPS compliance mode, the password must be at least 14 characters long";
                 LOGGER.warning(message);
                 throw new org.springframework.ldap.AuthenticationException(new javax.naming.AuthenticationException(message));
             }
-
-=======
-            if(FIPS140.useCompliantAlgorithms() && (StringUtils.isBlank(authentication.getCredentials().toString()) || authentication.getCredentials().toString().length() < 14)) {
-                throw new org.springframework.ldap.AuthenticationException(new javax.naming.AuthenticationException("When running in FIPS compliance mode, the password must be at least 14 characters long"));
-            }
->>>>>>> 6cd0818f
             AuthenticationException lastException = null;
             for (ManagerEntry delegate : delegates) {
                 try {
