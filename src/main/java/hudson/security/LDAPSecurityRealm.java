--- conflicted
+++ resolved
@@ -889,16 +889,6 @@
     private @Nonnull GroupDetailsImpl searchForGroupName(String groupname, boolean fetchMembers) throws UsernameNotFoundException, DataAccessException {
         for (LDAPConfiguration conf : configurations) {
             try {
-<<<<<<< HEAD
-            String searchBase = conf.getGroupSearchBase() != null ? conf.getGroupSearchBase() : "";
-            String searchFilter = conf.getGroupSearchFilter() != null ? conf.getGroupSearchFilter() : GROUP_SEARCH;
-            groups.addAll(conf.getLdapTemplate().searchForSingleAttributeValues(searchBase, searchFilter, new String[]{groupname}, "cn"));
-            // Make sure we don't throw BadCredentialsException. Catch logic matches LDAPUserDetailsService#loadUserByUsername.
-            } catch (DataAccessException e) {
-                throwUnlessConfigIsIgnorable(e, conf);
-            } catch (RuntimeException e) {
-                throwUnlessConfigIsIgnorable(new LdapDataAccessException("Failed to search LDAP for group: " + groupname, e), conf);
-=======
                 String searchBase = conf.getGroupSearchBase() != null ? conf.getGroupSearchBase() : "";
                 String searchFilter = conf.getGroupSearchFilter() != null ? conf.getGroupSearchFilter() : GROUP_SEARCH;
                 LDAPExtendedTemplate template = conf.getLdapTemplate();
@@ -911,13 +901,11 @@
                     }
                     return groupDetails;
                 }
+            // Make sure we don't throw BadCredentialsException. Catch logic matches LDAPUserDetailsService#loadUserByUsername.
             } catch (DataAccessException e) {
-                LOGGER.log(Level.WARNING,
-                        String.format("Failed communication with ldap server %s (%s)",
-                                conf.getId(), conf.getServer()),
-                        e);
-                throw e;
->>>>>>> e0e794ec
+                throwUnlessConfigIsIgnorable(e, conf);
+            } catch (RuntimeException e) {
+                throwUnlessConfigIsIgnorable(new LdapDataAccessException("Failed to search LDAP for group: " + groupname, e), conf);
             }
         }
         throw new UsernameNotFoundException(groupname);
