/*
 * The MIT License
 * 
 * Copyright (c) 2004-2010, Sun Microsystems, Inc., Kohsuke Kawaguchi, Seiji Sogabe,
 *    Olivier Lamy
 * 
 * Permission is hereby granted, free of charge, to any person obtaining a copy
 * of this software and associated documentation files (the "Software"), to deal
 * in the Software without restriction, including without limitation the rights
 * to use, copy, modify, merge, publish, distribute, sublicense, and/or sell
 * copies of the Software, and to permit persons to whom the Software is
 * furnished to do so, subject to the following conditions:
 * 
 * The above copyright notice and this permission notice shall be included in
 * all copies or substantial portions of the Software.
 * 
 * THE SOFTWARE IS PROVIDED "AS IS", WITHOUT WARRANTY OF ANY KIND, EXPRESS OR
 * IMPLIED, INCLUDING BUT NOT LIMITED TO THE WARRANTIES OF MERCHANTABILITY,
 * FITNESS FOR A PARTICULAR PURPOSE AND NONINFRINGEMENT. IN NO EVENT SHALL THE
 * AUTHORS OR COPYRIGHT HOLDERS BE LIABLE FOR ANY CLAIM, DAMAGES OR OTHER
 * LIABILITY, WHETHER IN AN ACTION OF CONTRACT, TORT OR OTHERWISE, ARISING FROM,
 * OUT OF OR IN CONNECTION WITH THE SOFTWARE OR THE USE OR OTHER DEALINGS IN
 * THE SOFTWARE.
 */
package hudson.security;

import edu.umd.cs.findbugs.annotations.SuppressFBWarnings;
import groovy.lang.Binding;
import hudson.DescriptorExtensionList;
import hudson.Extension;
import hudson.Util;
import hudson.model.AbstractDescribableImpl;
import hudson.model.Descriptor;
import hudson.model.User;
import hudson.tasks.MailAddressResolver;
import hudson.tasks.Mailer;
import hudson.tasks.Mailer.UserProperty;
import hudson.util.FormValidation;
import hudson.util.ListBoxModel;
import hudson.util.Scrambler;
import hudson.util.Secret;
import hudson.util.spring.BeanBuilder;
import java.io.File;
import java.io.FileInputStream;
import java.io.FileNotFoundException;
import java.io.IOException;
import java.io.Serializable;
import java.net.InetAddress;
import java.net.Socket;
import java.net.URI;
import java.net.URISyntaxException;
import java.net.UnknownHostException;
<<<<<<< HEAD
import java.net.URI;
import java.util.*;
=======
import java.util.ArrayList;
import java.util.Arrays;
import java.util.Collection;
import java.util.Collections;
import java.util.HashSet;
import java.util.Hashtable;
import java.util.LinkedHashMap;
import java.util.List;
import java.util.Map;
import java.util.Set;
import java.util.TreeSet;
>>>>>>> 2f9744a4
import java.util.concurrent.TimeUnit;
import java.util.logging.Level;
import java.util.logging.Logger;
import java.util.regex.Matcher;
import java.util.regex.Pattern;
import javax.annotation.CheckForNull;
import javax.annotation.Nonnull;
import javax.naming.Context;
import javax.naming.NamingException;
import javax.naming.directory.Attribute;
import javax.naming.directory.Attributes;
import javax.naming.directory.BasicAttributes;
import javax.naming.directory.DirContext;
import javax.naming.directory.InitialDirContext;
<<<<<<< HEAD
import javax.naming.ldap.Control;

=======
>>>>>>> 2f9744a4
import jenkins.model.IdStrategy;
import jenkins.model.Jenkins;
import jenkins.security.plugins.ldap.FromGroupSearchLDAPGroupMembershipStrategy;
import jenkins.security.plugins.ldap.LDAPConfiguration;
import jenkins.security.plugins.ldap.LDAPGroupMembershipStrategy;
<<<<<<< HEAD
import net.sf.json.JSONArray;
import net.sf.json.JSONObject;
import org.acegisecurity.*;
=======
import net.sf.json.JSONObject;
import org.acegisecurity.AcegiSecurityException;
import org.acegisecurity.Authentication;
import org.acegisecurity.AuthenticationException;
import org.acegisecurity.AuthenticationManager;
import org.acegisecurity.BadCredentialsException;
import org.acegisecurity.GrantedAuthority;
import org.acegisecurity.GrantedAuthorityImpl;
>>>>>>> 2f9744a4
import org.acegisecurity.ldap.InitialDirContextFactory;
import org.acegisecurity.ldap.LdapDataAccessException;
import org.acegisecurity.ldap.LdapTemplate;
import org.acegisecurity.ldap.LdapUserSearch;
import org.acegisecurity.ldap.search.FilterBasedLdapUserSearch;
import org.acegisecurity.providers.UsernamePasswordAuthenticationToken;
import org.acegisecurity.providers.ldap.LdapAuthenticationProvider;
import org.acegisecurity.providers.ldap.LdapAuthenticator;
import org.acegisecurity.providers.ldap.LdapAuthoritiesPopulator;
import org.acegisecurity.providers.ldap.populator.DefaultLdapAuthoritiesPopulator;
import org.acegisecurity.userdetails.UserDetails;
import org.acegisecurity.userdetails.UserDetailsService;
import org.acegisecurity.userdetails.UsernameNotFoundException;
import org.acegisecurity.userdetails.ldap.LdapUserDetails;
import org.acegisecurity.userdetails.ldap.LdapUserDetailsImpl;
import org.apache.commons.collections.map.LRUMap;
import org.apache.commons.io.IOUtils;
import org.apache.commons.io.input.AutoCloseInputStream;
import org.apache.commons.lang.StringUtils;
import org.kohsuke.accmod.Restricted;
import org.kohsuke.accmod.restrictions.DoNotUse;
import org.kohsuke.accmod.restrictions.NoExternalUse;
import org.kohsuke.stapler.DataBoundConstructor;
import org.kohsuke.stapler.DataBoundSetter;
import org.kohsuke.stapler.QueryParameter;
import org.kohsuke.stapler.StaplerRequest;
<<<<<<< HEAD
=======
import org.kohsuke.stapler.interceptor.RequirePOST;
>>>>>>> 2f9744a4
import org.springframework.dao.DataAccessException;
import org.springframework.web.context.WebApplicationContext;

import static hudson.Util.fixEmpty;
import static hudson.Util.fixEmptyAndTrim;
import static hudson.Util.fixNull;

/**
 * {@link SecurityRealm} implementation that uses LDAP for authentication.
 *
 *
 * <h2>Key Object Classes</h2>
 *
 * <h3>Group Membership</h3>
 *
 * <p>
 * Two object classes seem to be relevant. These are in RFC 2256 and core.schema. These use DN for membership,
 * so it can create a group of anything. I don't know what the difference between these two are.
 * <pre>
   attributetype ( 2.5.4.31 NAME 'member'
     DESC 'RFC2256: member of a group'
     SUP distinguishedName )

   attributetype ( 2.5.4.50 NAME 'uniqueMember'
     DESC 'RFC2256: unique member of a group'
     EQUALITY uniqueMemberMatch
     SYNTAX 1.3.6.1.4.1.1466.115.121.1.34 )

   objectclass ( 2.5.6.9 NAME 'groupOfNames'
     DESC 'RFC2256: a group of names (DNs)'
     SUP top STRUCTURAL
     MUST ( member $ cn )
     MAY ( businessCategory $ seeAlso $ owner $ ou $ o $ description ) )

   objectclass ( 2.5.6.17 NAME 'groupOfUniqueNames'
     DESC 'RFC2256: a group of unique names (DN and Unique Identifier)'
     SUP top STRUCTURAL
     MUST ( uniqueMember $ cn )
     MAY ( businessCategory $ seeAlso $ owner $ ou $ o $ description ) )
 * </pre>
 *
 * <p>
 * This one is from nis.schema, and appears to model POSIX group/user thing more closely.
 * <pre>
   objectclass ( 1.3.6.1.1.1.2.2 NAME 'posixGroup'
     DESC 'Abstraction of a group of accounts'
     SUP top STRUCTURAL
     MUST ( cn $ gidNumber )
     MAY ( userPassword $ memberUid $ description ) )

   attributetype ( 1.3.6.1.1.1.1.12 NAME 'memberUid'
     EQUALITY caseExactIA5Match
     SUBSTR caseExactIA5SubstringsMatch
     SYNTAX 1.3.6.1.4.1.1466.115.121.1.26 )

   objectclass ( 1.3.6.1.1.1.2.0 NAME 'posixAccount'
     DESC 'Abstraction of an account with POSIX attributes'
     SUP top AUXILIARY
     MUST ( cn $ uid $ uidNumber $ gidNumber $ homeDirectory )
     MAY ( userPassword $ loginShell $ gecos $ description ) )

   attributetype ( 1.3.6.1.1.1.1.0 NAME 'uidNumber'
     DESC 'An integer uniquely identifying a user in an administrative domain'
     EQUALITY integerMatch
     SYNTAX 1.3.6.1.4.1.1466.115.121.1.27 SINGLE-VALUE )

   attributetype ( 1.3.6.1.1.1.1.1 NAME 'gidNumber'
     DESC 'An integer uniquely identifying a group in an administrative domain'
     EQUALITY integerMatch
     SYNTAX 1.3.6.1.4.1.1466.115.121.1.27 SINGLE-VALUE )
 * </pre>
 *
 * <p>
 * Active Directory specific schemas (from <a href="http://www.grotan.com/ldap/microsoft.schema">here</a>).
 * <pre>
   objectclass ( 1.2.840.113556.1.5.8
     NAME 'group'
     SUP top
     STRUCTURAL
     MUST (groupType )
     MAY (member $ nTGroupMembers $ operatorCount $ adminCount $
         groupAttributes $ groupMembershipSAM $ controlAccessRights $
         desktopProfile $ nonSecurityMember $ managedBy $
         primaryGroupToken $ mail ) )

   objectclass ( 1.2.840.113556.1.5.9
     NAME 'user'
     SUP organizationalPerson
     STRUCTURAL
     MAY (userCertificate $ networkAddress $ userAccountControl $
         badPwdCount $ codePage $ homeDirectory $ homeDrive $
         badPasswordTime $ lastLogoff $ lastLogon $ dBCSPwd $
         localeID $ scriptPath $ logonHours $ logonWorkstation $
         maxStorage $ userWorkstations $ unicodePwd $
         otherLoginWorkstations $ ntPwdHistory $ pwdLastSet $
         preferredOU $ primaryGroupID $ userParameters $
         profilePath $ operatorCount $ adminCount $ accountExpires $
         lmPwdHistory $ groupMembershipSAM $ logonCount $
         controlAccessRights $ defaultClassStore $ groupsToIgnore $
         groupPriority $ desktopProfile $ dynamicLDAPServer $
         userPrincipalName $ lockoutTime $ userSharedFolder $
         userSharedFolderOther $ servicePrincipalName $
         aCSPolicyName $ terminalServer $ mSMQSignCertificates $
         mSMQDigests $ mSMQDigestsMig $ mSMQSignCertificatesMig $
         msNPAllowDialin $ msNPCallingStationID $
         msNPSavedCallingStationID $ msRADIUSCallbackNumber $
         msRADIUSFramedIPAddress $ msRADIUSFramedRoute $
         msRADIUSServiceType $ msRASSavedCallbackNumber $
         msRASSavedFramedIPAddress $ msRASSavedFramedRoute $
         mS-DS-CreatorSID ) )
 * </pre>
 *
 *
 * <h2>References</h2>
 * <dl>
 * <dt><a href="http://www.openldap.org/doc/admin22/schema.html">Standard Schemas</a>
 * <dd>
 * The downloadable distribution contains schemas that define the structure of LDAP entries.
 * Because this is a standard, we expect most LDAP servers out there to use it, although
 * there are different objectClasses that can be used for similar purposes, and apparently
 * many deployments choose to use different objectClasses.
 *
 * <dt><a href="http://www.ietf.org/rfc/rfc2256.txt">RFC 2256</a>
 * <dd>
 * Defines the meaning of several key datatypes used in the schemas with some explanations.
 *
 * <dt><a href="http://msdn.microsoft.com/en-us/library/ms675085(VS.85).aspx">Active Directory schema</a>
 * <dd>
 * More navigable schema list, including core and MS extensions specific to Active Directory.
 * </dl>
 *
 * @author Kohsuke Kawaguchi
 * @since 1.166
 */
public class LDAPSecurityRealm extends AbstractPasswordBasedSecurityRealm {
    private static final boolean FORCE_USERNAME_LOWERCASE =
            Boolean.getBoolean(LDAPSecurityRealm.class.getName() + ".forceUsernameLowercase");
    private static final boolean FORCE_GROUPNAME_LOWERCASE =
            Boolean.getBoolean(LDAPSecurityRealm.class.getName() + ".forceGroupnameLowercase");
    /**
     * LDAP server name(s) separated by spaces, optionally with TCP port number, like "ldap.acme.org"
     * or "ldap.acme.org:389" and/or with protcol, like "ldap://ldap.acme.org".
     */
    @SuppressFBWarnings(value = "UUF_UNUSED_PUBLIC_OR_PROTECTED_FIELD",
        justification = "This public field is exposed to the plugin's API")
    @Deprecated @Restricted(NoExternalUse.class)
    public transient String server;

    /**
     * The root DN to connect to. Normally something like "dc=sun,dc=com"
     *
     * How do I infer this?
     */
    @SuppressFBWarnings(value = "UUF_UNUSED_PUBLIC_OR_PROTECTED_FIELD",
        justification = "This public field is exposed to the plugin's API")
    @Deprecated @Restricted(NoExternalUse.class)
    public transient String rootDN;

    /**
     * Allow the rootDN to be inferred? Default is false.
     * If true, allow rootDN to be blank.
     */
    @SuppressFBWarnings(value = "UUF_UNUSED_PUBLIC_OR_PROTECTED_FIELD",
        justification = "This public field is exposed to the plugin's API")
    @Deprecated @Restricted(NoExternalUse.class)
    public transient boolean inhibitInferRootDN;

    /**
     * Specifies the relative DN from {@link #rootDN the root DN}.
     * This is used to narrow down the search space when doing user search.
     *
     * Something like "ou=people" but can be empty.
     */
    @SuppressFBWarnings(value = "UUF_UNUSED_PUBLIC_OR_PROTECTED_FIELD",
        justification = "This public field is exposed to the plugin's API")
    @Deprecated @Restricted(NoExternalUse.class)
    public transient String userSearchBase;

    /**
     * Query to locate an entry that identifies the user, given the user name string.
     *
     * Normally "uid={0}"
     *
     * @see FilterBasedLdapUserSearch
     */
    @SuppressFBWarnings(value = "UUF_UNUSED_PUBLIC_OR_PROTECTED_FIELD",
        justification = "This public field is exposed to the plugin's API")
<<<<<<< HEAD
    @Deprecated @Restricted(NoExternalUse.class)
    public transient String userSearch;
    
=======
    public final String userSearch;

>>>>>>> 2f9744a4
    /**
     * This defines the organizational unit that contains groups.
     *
     * Normally "" to indicate the full LDAP search, but can be often narrowed down to
     * something like "ou=groups"
     *
     * @see FilterBasedLdapUserSearch
     */
    @SuppressFBWarnings(value = "UUF_UNUSED_PUBLIC_OR_PROTECTED_FIELD",
        justification = "This public field is exposed to the plugin's API")
    @Deprecated @Restricted(NoExternalUse.class)
    public transient String groupSearchBase;

    /**
     * Query to locate an entry that identifies the group, given the group name string. If non-null it will override
     * the default specified by {@link #GROUP_SEARCH}
     *
     * @since 1.5
     */
    @SuppressFBWarnings(value = "UUF_UNUSED_PUBLIC_OR_PROTECTED_FIELD",
        justification = "This public field is exposed to the plugin's API")
    @Deprecated @Restricted(NoExternalUse.class)
    public transient String groupSearchFilter;

    /**
     * Query to locate the group entries that a user belongs to, given the user object. <code>{0}</code>
     * is the user's full DN while {1} is the username. If non-null it will override the default specified in
     * {@code LDAPBindSecurityRealm.groovy}
     *
     * @since 1.5
     * @deprecated use {@link #groupMembershipStrategy}
     */
<<<<<<< HEAD
    @Deprecated @Restricted(NoExternalUse.class)
    @SuppressFBWarnings(value = "UUF_UNUSED_PUBLIC_OR_PROTECTED_FIELD", 
=======
    @Deprecated
    @SuppressFBWarnings(value = "UUF_UNUSED_PUBLIC_OR_PROTECTED_FIELD",
>>>>>>> 2f9744a4
        justification = "This public field is exposed to the plugin's API")
    public transient String groupMembershipFilter;

    /**
     * @since 2.0
     */
    @SuppressFBWarnings(value = "UUF_UNUSED_PUBLIC_OR_PROTECTED_FIELD",
        justification = "This public field is exposed to the plugin's API")
    @Deprecated @Restricted(NoExternalUse.class)
    public /*effectively final*/ transient LDAPGroupMembershipStrategy groupMembershipStrategy;

    /*
        Other configurations that are needed:

        group search base DN (relative to root DN)
        group search filter (uniquemember={1} seems like a reasonable default)
        group target (CN is a reasonable default)

        manager dn/password if anonyomus search is not allowed.

        See GF configuration at http://weblogs.java.net/blog/tchangu/archive/2007/01/ldap_security_r.html
        Geronimo configuration at http://cwiki.apache.org/GMOxDOC11/ldap-realm.html
     */

    /**
     * If non-null, we use this and {@link #managerPasswordSecret}
     * when binding to LDAP.
     *
     * This is necessary when LDAP doesn't support anonymous access.
     */
    @SuppressFBWarnings(value = "UUF_UNUSED_PUBLIC_OR_PROTECTED_FIELD",
        justification = "This public field is exposed to the plugin's API")
    @Deprecated @Restricted(NoExternalUse.class)
    public transient String managerDN;

<<<<<<< HEAD
    @Deprecated @Restricted(NoExternalUse.class)
    @SuppressFBWarnings(value = "UUF_UNUSED_PUBLIC_OR_PROTECTED_FIELD", 
=======
    @Deprecated
    @SuppressFBWarnings(value = "UUF_UNUSED_PUBLIC_OR_PROTECTED_FIELD",
>>>>>>> 2f9744a4
        justification = "This public field is exposed to the plugin's API")
    private transient String managerPassword;

    /**
     * Password used to first bind to LDAP.
     */
    @Deprecated @Restricted(NoExternalUse.class)
    private transient Secret managerPasswordSecret;

    /**
     * @since 1.2
     */
    @SuppressFBWarnings(value = "UUF_UNUSED_PUBLIC_OR_PROTECTED_FIELD",
        justification = "This public field is exposed to the plugin's API")
    public final boolean disableMailAddressResolver;

    private List<LDAPConfiguration> configurations;

    /**
     * The cache configuration
     * @since 1.3
     */
    private final CacheConfiguration cache;

    /**
     * The {@link UserDetails} cache.
     */
    private transient Map<String,CacheEntry<LdapUserDetails>> userDetailsCache = null;

    /**
     * The group details cache.
     */
    private transient Map<String,CacheEntry<Set<String>>> groupDetailsCache = null;

    @Deprecated @Restricted(NoExternalUse.class)
    private transient Map<String,String> extraEnvVars;

    @Deprecated @Restricted(NoExternalUse.class)
    private transient String displayNameAttributeName;

    @Deprecated @Restricted(NoExternalUse.class)
    private transient String mailAddressAttributeName;

    private final IdStrategy userIdStrategy;

    private final IdStrategy groupIdStrategy;

    private boolean disableRolePrefixing;

    /**
     * @deprecated retained for backwards binary compatibility.
     */
    @Deprecated
    public LDAPSecurityRealm(String server, String rootDN, String userSearchBase, String userSearch, String groupSearchBase, String managerDN, String managerPassword, boolean inhibitInferRootDN) {
        this(server, rootDN, userSearchBase, userSearch, groupSearchBase, managerDN, managerPassword, inhibitInferRootDN, false);
    }

    /**
     * @deprecated retained for backwards binary compatibility.
     */
    @Deprecated
    public LDAPSecurityRealm(String server, String rootDN, String userSearchBase, String userSearch, String groupSearchBase, String managerDN, String managerPassword, boolean inhibitInferRootDN,
                             boolean disableMailAddressResolver) {
        this(server, rootDN, userSearchBase, userSearch, groupSearchBase, managerDN, managerPassword, inhibitInferRootDN,
                                     disableMailAddressResolver, null);
    }

    /**
     * @deprecated retained for backwards binary compatibility.
     */
    @Deprecated
    public LDAPSecurityRealm(String server, String rootDN, String userSearchBase, String userSearch, String groupSearchBase, String managerDN, String managerPassword, boolean inhibitInferRootDN,
                             boolean disableMailAddressResolver, CacheConfiguration cache) {
        this(server, rootDN, userSearchBase, userSearch, groupSearchBase, null, null, managerDN, managerPassword, inhibitInferRootDN, disableMailAddressResolver, cache);
    }

    /**
     * @deprecated retained for backwards binary compatibility.
     */
    @Deprecated
    public LDAPSecurityRealm(String server, String rootDN, String userSearchBase, String userSearch, String groupSearchBase, String groupSearchFilter, String groupMembershipFilter, String managerDN, String managerPassword, boolean inhibitInferRootDN, boolean disableMailAddressResolver, CacheConfiguration cache) {
        this(server, rootDN, userSearchBase, userSearch, groupSearchBase, groupSearchFilter, groupMembershipFilter, managerDN, managerPassword, inhibitInferRootDN, disableMailAddressResolver, cache, null);
    }

    /**
     * @deprecated retained for backwards binary compatibility.
     */
    @Deprecated
    public LDAPSecurityRealm(String server, String rootDN, String userSearchBase, String userSearch, String groupSearchBase, String groupSearchFilter, String groupMembershipFilter, String managerDN, String managerPassword, boolean inhibitInferRootDN, boolean disableMailAddressResolver, CacheConfiguration cache, EnvironmentProperty[] environmentProperties) {
        this(server, rootDN, userSearchBase, userSearch, groupSearchBase, groupSearchFilter, groupMembershipFilter, managerDN, managerPassword, inhibitInferRootDN, disableMailAddressResolver, cache, environmentProperties, null, null);
    }

    /**
     * @deprecated retained for backwards binary compatibility.
     */
    @Deprecated
    public LDAPSecurityRealm(String server, String rootDN, String userSearchBase, String userSearch, String groupSearchBase, String groupSearchFilter, String groupMembershipFilter, String managerDN, String managerPassword, boolean inhibitInferRootDN, boolean disableMailAddressResolver, CacheConfiguration cache, EnvironmentProperty[] environmentProperties, String displayNameAttributeName, String mailAddressAttributeName) {
        this(server, rootDN, userSearchBase, userSearch, groupSearchBase, groupSearchFilter, groupMembershipFilter, managerDN, Secret.fromString(managerPassword), inhibitInferRootDN, disableMailAddressResolver, cache, environmentProperties, null, null);
    }

    /**
     * @deprecated retained for backwards binary compatibility.
     */
    @Deprecated
    public LDAPSecurityRealm(String server, String rootDN, String userSearchBase, String userSearch, String groupSearchBase, String groupSearchFilter, String groupMembershipFilter, String managerDN, Secret managerPasswordSecret, boolean inhibitInferRootDN, boolean disableMailAddressResolver, CacheConfiguration cache, EnvironmentProperty[] environmentProperties, String displayNameAttributeName, String mailAddressAttributeName) {
        this(server, rootDN, userSearchBase, userSearch, groupSearchBase, groupSearchFilter, new FromGroupSearchLDAPGroupMembershipStrategy(groupMembershipFilter), managerDN, managerPasswordSecret, inhibitInferRootDN, disableMailAddressResolver, cache, environmentProperties, displayNameAttributeName, mailAddressAttributeName);
    }

    /**
     * @deprecated retained for backwards binary compatibility.
     */
    @Deprecated
    public LDAPSecurityRealm(String server, String rootDN, String userSearchBase, String userSearch, String groupSearchBase, String groupSearchFilter, LDAPGroupMembershipStrategy groupMembershipStrategy, String managerDN, Secret managerPasswordSecret, boolean inhibitInferRootDN, boolean disableMailAddressResolver, CacheConfiguration cache, EnvironmentProperty[] environmentProperties, String displayNameAttributeName, String mailAddressAttributeName) {
        this(server, rootDN, userSearchBase, userSearch, groupSearchBase, groupSearchFilter, groupMembershipStrategy, managerDN, managerPasswordSecret, inhibitInferRootDN, disableMailAddressResolver, cache, environmentProperties, displayNameAttributeName, mailAddressAttributeName, IdStrategy.CASE_INSENSITIVE, IdStrategy.CASE_INSENSITIVE);
    }

    /**
     * @deprecated retained for backwards binary compatibility.
     */
    @Deprecated
    public LDAPSecurityRealm(String server, String rootDN, String userSearchBase, String userSearch, String groupSearchBase, String groupSearchFilter, LDAPGroupMembershipStrategy groupMembershipStrategy, String managerDN, Secret managerPasswordSecret, boolean inhibitInferRootDN, boolean disableMailAddressResolver, CacheConfiguration cache, EnvironmentProperty[] environmentProperties, String displayNameAttributeName, String mailAddressAttributeName, IdStrategy userIdStrategy, IdStrategy groupIdStrategy) {
        this(createLdapConfiguration(server, rootDN, userSearchBase, userSearch, groupSearchBase, groupSearchFilter, groupMembershipStrategy, managerDN, managerPasswordSecret, inhibitInferRootDN, environmentProperties, displayNameAttributeName, mailAddressAttributeName),
                disableMailAddressResolver, cache, userIdStrategy, groupIdStrategy);
    }

    @DataBoundConstructor
    public LDAPSecurityRealm(List<LDAPConfiguration> configurations, boolean disableMailAddressResolver, CacheConfiguration cache, IdStrategy userIdStrategy, IdStrategy groupIdStrategy) {
        if (configurations == null || configurations.isEmpty()) {
            //Correct FormException should be handled by DescriptorImpl.newInstance
            throw new IllegalArgumentException(jenkins.security.plugins.ldap.Messages.LDAPSecurityRealm_AtLeastOne());
        }
        this.configurations = configurations;
        this.disableMailAddressResolver = disableMailAddressResolver;
        this.cache = cache;
        this.userIdStrategy = userIdStrategy;
        this.groupIdStrategy = groupIdStrategy;
    }

    private static List<LDAPConfiguration> createLdapConfiguration(String server, String rootDN, String userSearchBase, String userSearch, String groupSearchBase, String groupSearchFilter, LDAPGroupMembershipStrategy groupMembershipStrategy, String managerDN, Secret managerPasswordSecret, boolean inhibitInferRootDN, EnvironmentProperty[] environmentProperties, String displayNameAttributeName, String mailAddressAttributeName) {
        LDAPConfiguration conf = new LDAPConfiguration(server, rootDN, inhibitInferRootDN, managerDN, managerPasswordSecret);
        conf.setUserSearchBase(userSearchBase);
        conf.setUserSearch(userSearch);
        conf.setGroupSearchBase(groupSearchBase);
        conf.setGroupSearchFilter(groupSearchFilter);
        conf.setGroupMembershipStrategy(groupMembershipStrategy);
        conf.setEnvironmentProperties(environmentProperties);
        conf.setDisplayNameAttributeName(displayNameAttributeName);
        conf.setMailAddressAttributeName(mailAddressAttributeName);
        return Collections.singletonList(conf);
    }

    public List<LDAPConfiguration> getConfigurations() {
        return configurations;
    }

    private boolean hasConfiguration() {
        return configurations != null && !configurations.isEmpty();
    }

    public boolean isDisableRolePrefixing() {
        return disableRolePrefixing;
    }

    @DataBoundSetter
    public void setDisableRolePrefixing(boolean disableRolePrefixing) {
        this.disableRolePrefixing = disableRolePrefixing;
    }

    private Object readResolve() {
        if (managerPassword != null) {
            managerPasswordSecret = Secret.fromString(Scrambler.descramble(managerPassword));
            managerPassword = null;
        }
        if (server != null) {
            LDAPConfiguration conf = new LDAPConfiguration(server, rootDN, inhibitInferRootDN, managerDN, managerPasswordSecret);
            server = null;
            rootDN = null;
            managerDN = null;
            managerPasswordSecret = null;
            conf.setMailAddressAttributeName(mailAddressAttributeName);
            mailAddressAttributeName = null;
            conf.setDisplayNameAttributeName(displayNameAttributeName);
            displayNameAttributeName = null;
            conf.setExtraEnvVars(extraEnvVars);
            extraEnvVars = null;
            if (groupMembershipStrategy == null) {
                conf.setGroupMembershipStrategy(new FromGroupSearchLDAPGroupMembershipStrategy(groupMembershipFilter));
                groupMembershipFilter = null;
            } else {
                conf.setGroupMembershipStrategy(groupMembershipStrategy);
                groupMembershipStrategy = null;
            }
            conf.setGroupSearchBase(groupSearchBase);
            groupSearchBase = null;
            conf.setGroupSearchFilter(groupSearchFilter);
            groupSearchFilter = null;
            conf.setUserSearch(userSearch);
            userSearch = null;
            conf.setUserSearchBase(userSearchBase);
            userSearchBase = null;
            this.configurations = new ArrayList<>();
            configurations.add(conf);
        }
        return this;
    }

    @Deprecated @Restricted(DoNotUse.class)
    public String getServerUrl() {
        return hasConfiguration() ? configurations.get(0).getServerUrl() : null;
    }

    @Override
    public IdStrategy getUserIdStrategy() {
        return userIdStrategy == null ? IdStrategy.CASE_INSENSITIVE : userIdStrategy;
    }

    @Override
    public IdStrategy getGroupIdStrategy() {
        return groupIdStrategy == null ? IdStrategy.CASE_INSENSITIVE : groupIdStrategy;
    }

    public CacheConfiguration getCache() {
        return cache;
    }

    public Integer getCacheSize() {
        return cache == null ? null : cache.getSize();
    }

    public Integer getCacheTTL() {
        return cache == null ? null : cache.getTtl();
    }

    @Deprecated @Restricted(DoNotUse.class)
    public String getGroupMembershipFilter() {
        return hasConfiguration() ? configurations.get(0).getGroupSearchFilter() : null;
    }

    @Deprecated @Restricted(DoNotUse.class)
    public LDAPGroupMembershipStrategy getGroupMembershipStrategy() {
        return hasConfiguration() ? configurations.get(0).getGroupMembershipStrategy() : null;
    }

    @Deprecated @Restricted(DoNotUse.class)
    public String getGroupSearchFilter() {
        return hasConfiguration() ? configurations.get(0).getGroupSearchFilter() : null;
    }

    @Deprecated @Restricted(DoNotUse.class)
    public Map<String,String> getExtraEnvVars() {
        return hasConfiguration() ? configurations.get(0).getExtraEnvVars() : Collections.<String, String>emptyMap();
    }

    @Deprecated @Restricted(DoNotUse.class)
    public EnvironmentProperty[] getEnvironmentProperties() {
        return hasConfiguration() ? configurations.get(0).getEnvironmentProperties() : new EnvironmentProperty[0];
    }

    @Deprecated @Restricted(DoNotUse.class)
    public String getManagerPassword() {
        return hasConfiguration() ? configurations.get(0).getManagerPassword() : null;
    }

    @Deprecated @Restricted(DoNotUse.class)
    public Secret getManagerPasswordSecret() {
        return hasConfiguration() ? configurations.get(0).getManagerPasswordSecret() : null;
    }

    @Deprecated @Restricted(DoNotUse.class)
    public String getLDAPURL() {
        return hasConfiguration() ? configurations.get(0).getLDAPURL() : null;
    }

    @Deprecated @Restricted(DoNotUse.class)
    public String getDisplayNameAttributeName() {
        return hasConfiguration() ? configurations.get(0).getDisplayNameAttributeName() : DescriptorImpl.DEFAULT_DISPLAYNAME_ATTRIBUTE_NAME;
    }

    @Deprecated @Restricted(DoNotUse.class)
    public String getMailAddressAttributeName() {
        return hasConfiguration() ? configurations.get(0).getMailAddressAttributeName() : DescriptorImpl.DEFAULT_MAILADDRESS_ATTRIBUTE_NAME;
    }

    @CheckForNull @Restricted(NoExternalUse.class)
    public LDAPConfiguration getConfigurationFor(LdapUserDetails d) {
        if (d instanceof DelegatedLdapUserDetails) {
            return getConfigurationFor(((DelegatedLdapUserDetails) d).getServer());
        } else if (hasConfiguration() && configurations.size() == 1) {
            return configurations.get(0);
        } else {
            return null;
        }
    }

<<<<<<< HEAD
    @CheckForNull @Restricted(NoExternalUse.class)
    public LDAPConfiguration getConfigurationFor(String server) {
        for (LDAPConfiguration configuration : configurations) {
            if (configuration.getServer().equals(server)) {
                return configuration;
=======
    /**
     * Infer the root DN.
     *
     * @return null if not found.
     */
    private String inferRootDN(String server) {
        try {
            Hashtable<String,String> props = new Hashtable<String,String>();
            if(managerDN!=null) {
                props.put(Context.SECURITY_PRINCIPAL,managerDN);
                props.put(Context.SECURITY_CREDENTIALS,getManagerPassword());
            }
            props.put(Context.INITIAL_CONTEXT_FACTORY, "com.sun.jndi.ldap.LdapCtxFactory");
            props.put(Context.PROVIDER_URL, toProviderUrl(getServerUrl(), ""));

            DirContext ctx = new InitialDirContext(props);
            Attributes atts = ctx.getAttributes("");
            Attribute a = atts.get("defaultNamingContext");
            if(a!=null && a.get()!=null) // this entry is available on Active Directory. See http://msdn2.microsoft.com/en-us/library/ms684291(VS.85).aspx
                return a.get().toString();

            a = atts.get("namingcontexts");
            if(a==null) {
                LOGGER.warning("namingcontexts attribute not found in root DSE of "+server);
                return null;
>>>>>>> 2f9744a4
            }
        }
        return null;
    }

    @Restricted(NoExternalUse.class)
    public static String toProviderUrl(String serverUrl, String rootDN) {
        StringBuilder buf = new StringBuilder();
        boolean first = true;
        for (String s : serverUrl.split("\\s+")) {
            if (s.trim().length() == 0) continue;
            s = getProviderUrl(s, rootDN);
            if (s != null) {
                if (first) first = false;
                else buf.append(' ');
                buf.append(s);
            }
        }
        return buf.toString();
    }

    private static String getProviderUrl(String server, String rootDN) {
        server = addPrefix(server);
        if (!server.endsWith("/")) {
            server = server + '/';
        }
        if (rootDN != null) {
            rootDN = rootDN.trim();
            if (!rootDN.isEmpty()) {
                try {
                    server = server + new URI(null, null, rootDN, null).toASCIIString();
                } catch (URISyntaxException e) {
                    LOGGER.log(Level.WARNING, "Unable to build URL with rootDN: " + server, e);
                    return null;
                }
            }
        }
        return server;
    }

    /**
     * Creates security components.
     * @return Created {@link SecurityComponents}
     * @throws IllegalStateException Execution error
     */
    @Override @Nonnull
    public SecurityComponents createSecurityComponents() {
<<<<<<< HEAD
        LDAPAuthenticationManager manager = new LDAPAuthenticationManager();
        DelegateLDAPUserDetailsService details = new DelegateLDAPUserDetailsService();
        for (LDAPConfiguration conf : configurations) {
            WebApplicationContext appContext = conf.createApplicationContext();
            manager.addDelegate(findBean(AuthenticationManager.class, appContext), conf.getServer());
            details.addDelegate(new LDAPUserDetailsService(appContext, conf.getGroupMembershipStrategy(), conf.getServer()));
=======
        Binding binding = new Binding();
        binding.setVariable("instance", this);

        final Jenkins jenkins = Jenkins.getInstance();
        if (jenkins == null) {
            throw new IllegalStateException("Jenkins has not been started, or was already shut down");
        }

        BeanBuilder builder = new BeanBuilder(jenkins.pluginManager.uberClassLoader);
        String fileName = "LDAPBindSecurityRealm.groovy";
        try {
            File override = new File(jenkins.getRootDir(), fileName);
            builder.parse(
                    new AutoCloseInputStream(override.exists() ? new FileInputStream(override) :
                        getClass().getResourceAsStream(fileName)), binding);
        } catch (FileNotFoundException e) {
            throw new IllegalStateException("Failed to load "+fileName, e);
        }
        WebApplicationContext appContext = builder.createApplicationContext();

        ldapTemplate = new LdapTemplate(findBean(InitialDirContextFactory.class, appContext));

        if (groupMembershipStrategy != null) {
            groupMembershipStrategy.setAuthoritiesPopulator(findBean(LdapAuthoritiesPopulator.class, appContext));
>>>>>>> 2f9744a4
        }
        return new SecurityComponents(manager, details);
    }

    /**
     * {@inheritDoc}
     */
    @Override
    protected UserDetails authenticate(String username, String password) throws AuthenticationException {
        return updateUserDetails((UserDetails) getSecurityComponents().manager.authenticate(
                new UsernamePasswordAuthenticationToken(fixUsername(username), password)).getPrincipal());
    }

    /**
     * {@inheritDoc}
     */
    @Override
    public UserDetails loadUserByUsername(String username) throws UsernameNotFoundException, DataAccessException {
        return updateUserDetails(getSecurityComponents().userDetails.loadUserByUsername(fixUsername(username)));
    }

    public Authentication updateUserDetails(Authentication authentication) {
        updateUserDetails((UserDetails) authentication.getPrincipal());
        return authentication;
    }

    public UserDetails updateUserDetails(UserDetails userDetails) {
        if (userDetails instanceof LdapUserDetails) {
            updateUserDetails((LdapUserDetails)userDetails);
        }
        return userDetails;
    }

    public LdapUserDetails updateUserDetails(LdapUserDetails d) {
        hudson.model.User u = hudson.model.User.get(fixUsername(d.getUsername()));
        LDAPConfiguration configuration = getConfigurationFor(d);
        String displayNameAttributeName;
        String mailAddressAttributeName;
        if (configuration != null) {
            displayNameAttributeName = configuration.getDisplayNameAttributeName();
            mailAddressAttributeName = configuration.getMailAddressAttributeName();
            if (StringUtils.isEmpty(displayNameAttributeName)) {
                displayNameAttributeName = DescriptorImpl.DEFAULT_DISPLAYNAME_ATTRIBUTE_NAME;
            }
            if (StringUtils.isEmpty(mailAddressAttributeName)) {
                mailAddressAttributeName = DescriptorImpl.DEFAULT_MAILADDRESS_ATTRIBUTE_NAME;
            }
        } else {
            displayNameAttributeName = DescriptorImpl.DEFAULT_DISPLAYNAME_ATTRIBUTE_NAME;
            mailAddressAttributeName = DescriptorImpl.DEFAULT_MAILADDRESS_ATTRIBUTE_NAME;
        }
        try {
            Attribute attribute = d.getAttributes().get(displayNameAttributeName);
            String displayName = attribute == null ? null : (String) attribute.get();
            if (StringUtils.isNotBlank(displayName) && u.getId().equals(u.getFullName()) && !u.getFullName().equals(displayName)) {
                u.setFullName(displayName);
            }
        } catch (NamingException e) {
            LOGGER.log(Level.FINEST, "Could not retrieve display name attribute", e);
        }
        if (!disableMailAddressResolver) {
            try {
                Attribute attribute = d.getAttributes().get(mailAddressAttributeName);
                String mailAddress = attribute == null ? null : (String) attribute.get();
                if (StringUtils.isNotBlank(mailAddress)) {
                    UserProperty existing = u.getProperty(UserProperty.class);
                    if (existing==null || !existing.hasExplicitlyConfiguredAddress())
                        u.addProperty(new Mailer.UserProperty(mailAddress));
                }
            } catch (NamingException e) {
                LOGGER.log(Level.FINEST, "Could not retrieve email address attribute", e);
            } catch (IOException e) {
                LOGGER.log(Level.WARNING, "Failed to associate the e-mail address", e);
            }
        }
        return d;
    }

    @Override
    public GroupDetails loadGroupByGroupname(String groupname) throws UsernameNotFoundException, DataAccessException {
        groupname = fixGroupname(groupname);
        Set<String> cachedGroups;
        if (cache != null) {
            final CacheEntry<Set<String>> cached;
            synchronized (this) {
                cached = groupDetailsCache != null ? groupDetailsCache.get(groupname) : null;
            }
            if (cached != null && cached.isValid()) {
                cachedGroups = cached.getValue();
            } else {
                cachedGroups = null;
            }
        } else {
            cachedGroups = null;
        }

        // TODO: obtain a DN instead so that we can obtain multiple attributes later

        final Set<String> groups = cachedGroups != null
                ? cachedGroups
                : searchForGroupName(groupname);
        if (cache != null && cachedGroups == null && !groups.isEmpty()) {
            synchronized (this) {
                if (groupDetailsCache == null) {
                    groupDetailsCache = new CacheMap<String, Set<String>>(cache.getSize());
                }
                groupDetailsCache.put(groupname, new CacheEntry<Set<String>>(cache.getTtl(), groups));
            }
        }

        if(groups.isEmpty())
            throw new UsernameNotFoundException(groupname);

        return new GroupDetailsImpl(fixGroupname(groups.iterator().next()));
    }

    private Set<String> searchForGroupName(String groupname) {
        Set<String> groups = new TreeSet<>();
        for (LDAPConfiguration conf : configurations) {
            String searchBase = conf.getGroupSearchBase() != null ? conf.getGroupSearchBase() : "";
            String searchFilter = conf.getGroupSearchFilter() != null ? conf.getGroupSearchFilter() : GROUP_SEARCH;
            groups.addAll(conf.getLdapTemplate().searchForSingleAttributeValues(searchBase, searchFilter, new String[]{groupname}, "cn"));
        }
        return groups;
    }

    private static String fixGroupname(String groupname) {
        return FORCE_GROUPNAME_LOWERCASE ? groupname.toLowerCase() : groupname;
    }

    private static String fixUsername(String username) {
        return FORCE_USERNAME_LOWERCASE ? username.toLowerCase() : username;
    }

    @Override
    public DescriptorImpl getDescriptor() {
        return (DescriptorImpl) super.getDescriptor();
    }

    private static class GroupDetailsImpl extends GroupDetails {

        private String name;

        public GroupDetailsImpl(String name) {
            this.name = name;
        }

        public String getName() {
            return name;
        }
    }

    private class LDAPAuthenticationManager implements AuthenticationManager {

        private final List<ManagerEntry> delegates;

        private LDAPAuthenticationManager() {
            this.delegates = new ArrayList<>();
        }

        private void addDelegate(final AuthenticationManager delegate, final String server) {
            this.delegates.add(new ManagerEntry(delegate, server));
        }

        public Authentication authenticate(Authentication authentication) throws AuthenticationException {
            BadCredentialsException lastException = null;
            for (ManagerEntry delegate : delegates) {
                try {
                    Authentication a = delegate.delegate.authenticate(authentication);
                    return updateUserDetails(new DelegatedLdapAuthentication(a, delegate.server));
                } catch (BadCredentialsException e) {
                    lastException = e;
                }
            }
            if (lastException != null) {
                throw lastException;
            } else {
                throw new UserMayOrMayNotExistException("This is not intentional.", authentication);
            }
        }

        private class ManagerEntry {
            final AuthenticationManager delegate;
            final String server;

            public ManagerEntry(AuthenticationManager delegate, String server) {
                this.delegate = delegate;
                this.server = server;
            }
        }
    }

    protected static class DelegatedLdapAuthentication implements Authentication {
        private final Authentication delegate;
        private final String server;

        public DelegatedLdapAuthentication(Authentication delegate, String server) {
            this.delegate = delegate;
            this.server = server;
        }

        @Override
        public GrantedAuthority[] getAuthorities() {
            return delegate.getAuthorities();
        }

        @Override
        public Object getCredentials() {
            return delegate.getCredentials();
        }

        @Override
        public Object getDetails() {
            return delegate.getDetails();
        }

        @Override
        public Object getPrincipal() {
            Object principal = delegate.getPrincipal();
            if (principal instanceof LdapUserDetails && !(principal instanceof DelegatedLdapUserDetails)) {
                return new DelegatedLdapUserDetails((LdapUserDetails) principal, this.server);
            } else {
                return principal;
            }
        }

        @Override
        public boolean isAuthenticated() {
            return delegate.isAuthenticated();
        }

        @Override
        public void setAuthenticated(boolean isAuthenticated) throws IllegalArgumentException {
            delegate.setAuthenticated(isAuthenticated);
        }

        @Override
        public String getName() {
            return delegate.getName();
        }

        public Authentication getDelegate() {
            return delegate;
        }

        public String getServer() {
            return server;
        }
    }

    protected static class DelegatedLdapUserDetails implements LdapUserDetails, Serializable {
        private static final long serialVersionUID = 1L;
        private final LdapUserDetails userDetails;
        private final String server;

        public DelegatedLdapUserDetails(@Nonnull LdapUserDetails userDetails, @Nonnull String server) {
            this.userDetails = userDetails;
            this.server = server;
        }

        @Override
        public Attributes getAttributes() {
            return userDetails.getAttributes();
        }

        @Override
        public Control[] getControls() {
            return userDetails.getControls();
        }

        @Override
        public String getDn() {
            return userDetails.getDn();
        }

        @Override
        public GrantedAuthority[] getAuthorities() {
            return userDetails.getAuthorities();
        }

        @Override
        public String getPassword() {
            return userDetails.getPassword();
        }

        @Override
        public String getUsername() {
            return userDetails.getUsername();
        }

        @Override
        public boolean isAccountNonExpired() {
            return userDetails.isAccountNonExpired();
        }

        @Override
        public boolean isAccountNonLocked() {
            return userDetails.isAccountNonLocked();
        }

        @Override
        public boolean isCredentialsNonExpired() {
            return userDetails.isCredentialsNonExpired();
        }

        @Override
        public boolean isEnabled() {
            return userDetails.isEnabled();
        }

        public LdapUserDetails getUserDetails() {
            return userDetails;
        }

        public String getServer() {
            return server;
        }
    }

    private static class DelegateLDAPUserDetailsService implements UserDetailsService {
        private final List<LDAPUserDetailsService> delegates;

        public DelegateLDAPUserDetailsService() {
            delegates = new ArrayList<>();
        }

        public void addDelegate(LDAPUserDetailsService delegate) {
            delegates.add(delegate);
        }

        public boolean contains(LDAPUserDetailsService delegate) {
            return delegates.contains(delegate);
        }

        @Override
        public UserDetails loadUserByUsername(String username) throws UsernameNotFoundException, DataAccessException {
            UsernameNotFoundException lastUNFE = null;
            for (LDAPUserDetailsService delegate : delegates) {
                try {
                    LdapUserDetails userDetails = delegate.loadUserByUsername(username);
                    if (userDetails instanceof DelegatedLdapUserDetails) {
                        return userDetails;
                    } else {
                        return new DelegatedLdapUserDetails(userDetails, delegate.server);
                    }
                } catch (UsernameNotFoundException e) {
                    lastUNFE = e;
                } catch (DataAccessException e) {
                    LOGGER.log(Level.WARNING, "LDAP connection " + delegate.server + " seems to be broken, will _not_ try the next configuration.", e);
                    throw e;
                }
            }
            if (lastUNFE != null) {
                throw  lastUNFE;
            } else {
                throw new UserMayOrMayNotExistException("This is not intentional.", username);
            }
        }
    }

    public static class LDAPUserDetailsService implements UserDetailsService {
        public final LdapUserSearch ldapSearch;
        public final LdapAuthoritiesPopulator authoritiesPopulator;
        public final LDAPGroupMembershipStrategy groupMembershipStrategy;
        public final String server;
        /**
         * {@link BasicAttributes} in LDAP tend to be bulky (about 20K at size), so interning them
         * to keep the size under control. When a programmatic client is not smart enough to
         * reuse a session, this helps keeping the memory consumption low.
         */
        private final LRUMap attributesCache = new LRUMap(32);

        @Deprecated
        LDAPUserDetailsService(WebApplicationContext appContext) {
            this(appContext, null, null);
        }

        @Deprecated
        LDAPUserDetailsService(LdapUserSearch ldapSearch, LdapAuthoritiesPopulator authoritiesPopulator) {
            this(ldapSearch, authoritiesPopulator, null, null);
        }

        LDAPUserDetailsService(LdapUserSearch ldapSearch, LdapAuthoritiesPopulator authoritiesPopulator, LDAPGroupMembershipStrategy groupMembershipStrategy, String server) {
            this.ldapSearch = ldapSearch;
            this.authoritiesPopulator = authoritiesPopulator;
            this.groupMembershipStrategy = groupMembershipStrategy;
            this.server = server;
        }

        @Deprecated
        public LDAPUserDetailsService(WebApplicationContext appContext,
                                      LDAPGroupMembershipStrategy groupMembershipStrategy) {
            this(findBean(LdapUserSearch.class, appContext), findBean(LdapAuthoritiesPopulator.class, appContext), groupMembershipStrategy, null);
        }

        public LDAPUserDetailsService(WebApplicationContext appContext,
                                      LDAPGroupMembershipStrategy groupMembershipStrategy, String server) {
            this(findBean(LdapUserSearch.class, appContext), findBean(LdapAuthoritiesPopulator.class, appContext), groupMembershipStrategy, server);
        }

        public LdapUserDetails loadUserByUsername(String username) throws UsernameNotFoundException, DataAccessException {
            username = fixUsername(username);
            try {
                final Jenkins jenkins = Jenkins.getInstance();
                final SecurityRealm securityRealm = jenkins == null ? null : jenkins.getSecurityRealm();
                if (securityRealm instanceof LDAPSecurityRealm
                        && (securityRealm.getSecurityComponents().userDetails == this
                        || (securityRealm.getSecurityComponents().userDetails instanceof DelegateLDAPUserDetailsService
                        && ((DelegateLDAPUserDetailsService) securityRealm.getSecurityComponents().userDetails).contains(this))
                        )) {
                    LDAPSecurityRealm ldapSecurityRealm = (LDAPSecurityRealm) securityRealm;
                    if (ldapSecurityRealm.cache != null) {
                        final CacheEntry<LdapUserDetails> cached;
                        synchronized (ldapSecurityRealm) {
                            cached = (ldapSecurityRealm.userDetailsCache != null) ? ldapSecurityRealm.userDetailsCache
                                    .get(username) : null;
                        }
                        if (cached != null && cached.isValid()) {
                            return cached.getValue();
                        }
                    }
                }
                LdapUserDetails ldapUser = ldapSearch.searchForUser(username);
                // LdapUserSearch does not populate granted authorities (group search).
                // Add those, as done in LdapAuthenticationProvider.createUserDetails().
                if (ldapUser != null) {
                    LdapUserDetailsImpl.Essence user = new LdapUserDetailsImpl.Essence(ldapUser);

                    // intern attributes
                    Attributes v = ldapUser.getAttributes();
                    if (v instanceof BasicAttributes) {// BasicAttributes.equals is what makes the interning possible
                        synchronized (attributesCache) {
                            Attributes vv = (Attributes)attributesCache.get(v);
                            if (vv==null)   attributesCache.put(v,vv=v);
                            user.setAttributes(vv);
                        }
                    }

                    GrantedAuthority[] extraAuthorities = groupMembershipStrategy == null
                            ? authoritiesPopulator.getGrantedAuthorities(ldapUser)
                            : groupMembershipStrategy.getGrantedAuthorities(ldapUser);
                    for (GrantedAuthority extraAuthority : extraAuthorities) {
                        if (FORCE_GROUPNAME_LOWERCASE) {
                            user.addAuthority(new GrantedAuthorityImpl(extraAuthority.getAuthority().toLowerCase()));
                        } else {
                            user.addAuthority(extraAuthority);
                        }
                    }
                    ldapUser = new DelegatedLdapUserDetails(user.createUserDetails(), server);
                }
                if (securityRealm instanceof LDAPSecurityRealm
                        && (securityRealm.getSecurityComponents().userDetails == this
                            || (securityRealm.getSecurityComponents().userDetails instanceof DelegateLDAPUserDetailsService
                                && ((DelegateLDAPUserDetailsService) securityRealm.getSecurityComponents().userDetails).contains(this))
                               )
                        ) {
                    LDAPSecurityRealm ldapSecurityRealm = (LDAPSecurityRealm) securityRealm;
                    if (ldapSecurityRealm.cache != null) {
                        synchronized (ldapSecurityRealm) {
                            if (ldapSecurityRealm.userDetailsCache == null) {
                                ldapSecurityRealm.userDetailsCache =
                                        new CacheMap<String, LdapUserDetails>(ldapSecurityRealm.cache.getSize());
                            }
                            ldapSecurityRealm.userDetailsCache.put(username,
                                    new CacheEntry<LdapUserDetails>(ldapSecurityRealm.cache.getTtl(),
                                            ldapSecurityRealm.updateUserDetails(ldapUser)));
                        }
                    }
                }

                return ldapUser;
            } catch (LdapDataAccessException e) {
                // TODO why not throw all DataAccessException up? that is why it is in the declared clause
                LOGGER.log(Level.WARNING, "Failed to search LDAP for username="+username,e);
                throw new UserMayOrMayNotExistException(e.getMessage(),e);
            } catch (UsernameNotFoundException x) {
                throw x;
            } catch (DataAccessException x) {
                throw x;
            } catch (RuntimeException x) {
                throw new LdapDataAccessException("Failed to search LDAP for " + username + ": " + x, x);
            }
        }
    }

    /**
     * If the security realm is LDAP, try to pick up e-mail address from LDAP.
     */
    @Extension
    public static final class MailAdressResolverImpl extends MailAddressResolver {
        public String findMailAddressFor(User u) {
            final Jenkins jenkins = Jenkins.getInstance();
            if (jenkins == null) {
                return null;
            }
            SecurityRealm realm = jenkins.getSecurityRealm();
            if(!(realm instanceof LDAPSecurityRealm)) { // LDAP not active
                return null;
            }
            if (((LDAPSecurityRealm)realm).disableMailAddressResolver) {
                LOGGER.info( "LDAPSecurityRealm MailAddressResolver is disabled" );
                return null;
            }
            try {
                LdapUserDetails details = (LdapUserDetails)realm.getSecurityComponents().userDetails.loadUserByUsername(u.getId());
                final LDAPConfiguration configuration = ((LDAPSecurityRealm) realm).getConfigurationFor(details);
                String attr;
                if (configuration != null) {
                    attr = configuration.getMailAddressAttributeName();
                    if (StringUtils.isEmpty(attr)) {
                        attr = DescriptorImpl.DEFAULT_MAILADDRESS_ATTRIBUTE_NAME;
                    }
                } else {
                    attr = DescriptorImpl.DEFAULT_MAILADDRESS_ATTRIBUTE_NAME;
                }
                Attribute mail = details.getAttributes().get(attr);
                if(mail==null)  return null;    // not found
                return (String)mail.get();
            } catch (DataAccessException | NamingException | AcegiSecurityException e) {
                LOGGER.log(Level.FINE, "Failed to look up LDAP for e-mail address",e);
                return null;
            }
        }
    }

    public static final class LdapAuthenticationProviderImpl extends LdapAuthenticationProvider {

        public LdapAuthenticationProviderImpl(LdapAuthenticator authenticator,
                                              LdapAuthoritiesPopulator authoritiesPopulator,
                                              LDAPGroupMembershipStrategy groupMembershipStrategy) {
            super(authenticator, groupMembershipStrategy != null
                    ? new WrappedAuthoritiesPopulator(groupMembershipStrategy, authoritiesPopulator)
                    : authoritiesPopulator);
        }
    }

    private static final class WrappedAuthoritiesPopulator implements LdapAuthoritiesPopulator {

        private final LDAPGroupMembershipStrategy strategy;
        private final LdapAuthoritiesPopulator populator;

        private WrappedAuthoritiesPopulator(LDAPGroupMembershipStrategy strategy, LdapAuthoritiesPopulator populator) {
            this.strategy = strategy;
            this.populator = populator;
            strategy.setAuthoritiesPopulator(populator);
        }

        @Override
        public GrantedAuthority[] getGrantedAuthorities(LdapUserDetails userDetails) throws LdapDataAccessException {
            if (strategy.getAuthoritiesPopulator() != populator) {
                strategy.setAuthoritiesPopulator(populator);
            }
            return strategy.getGrantedAuthorities(userDetails);
        }

    }

    /**
     * {@link LdapAuthoritiesPopulator} that adds the automatic 'authenticated' role.
     */
    public static final class AuthoritiesPopulatorImpl extends DefaultLdapAuthoritiesPopulator {
        // Make these available (private in parent class and no get methods!)
        String rolePrefix = "ROLE_";
        boolean convertToUpperCase = true;
        private GrantedAuthority defaultRole = null;

        public AuthoritiesPopulatorImpl(InitialDirContextFactory initialDirContextFactory, String groupSearchBase) {
            super(initialDirContextFactory, fixNull(groupSearchBase));

            super.setRolePrefix("");
            super.setConvertToUpperCase(false);
        }

        @Override
        public Set getAdditionalRoles(LdapUserDetails ldapUser) {
            return Collections.singleton(AUTHENTICATED_AUTHORITY);
        }

        @Override
        public void setRolePrefix(String rolePrefix) {
//            super.setRolePrefix(rolePrefix);
            this.rolePrefix = rolePrefix;
        }

        @Override
        public void setConvertToUpperCase(boolean convertToUpperCase) {
//            super.setConvertToUpperCase(convertToUpperCase);
            this.convertToUpperCase = convertToUpperCase;
        }

        /**
         * Retrieves the group membership in two ways.
         *
         * We'd like to retain the original name, but we historically used to do "ROLE_GROUPNAME".
         * So to remain backward compatible, we make the super class pass the unmodified "groupName",
         * then do the backward compatible translation here, so that the user gets both "ROLE_GROUPNAME" and "groupName".
         */
        @Override
        public Set getGroupMembershipRoles(String userDn, String username) {
            Set<GrantedAuthority> names = super.getGroupMembershipRoles(userDn,username);

            Set<GrantedAuthority> r = new HashSet<GrantedAuthority>(names.size()*2);
            r.addAll(names);

            if (isGeneratingPrefixRoles()) {
                for (GrantedAuthority ga : names) {
                    String role = ga.getAuthority();

                    // backward compatible name mangling
                    if (convertToUpperCase)
                        role = role.toUpperCase();
                    r.add(new GrantedAuthorityImpl(rolePrefix + role));
                }
            }

            return r;
        }

        public boolean isGeneratingPrefixRoles() {
            return StringUtils.isNotBlank(rolePrefix) || convertToUpperCase;
        }

        public boolean isConvertToUpperCase() {
            return convertToUpperCase;
        }

        public String getRolePrefix() {
            return rolePrefix;
        }

        public GrantedAuthority getDefaultRole() {
            return defaultRole;
        }

        public void setDefaultRole(String defaultRole) {
            // capture the default role in the event that legacy bean binding scripts are configuring it
            super.setDefaultRole(defaultRole);
            this.defaultRole = new GrantedAuthorityImpl(defaultRole);
        }
    }

    @Extension
    public static final class DescriptorImpl extends Descriptor<SecurityRealm> {

        public static final String DEFAULT_DISPLAYNAME_ATTRIBUTE_NAME = "displayname";
        public static final String DEFAULT_MAILADDRESS_ATTRIBUTE_NAME = "mail";
        public static final String DEFAULT_USER_SEARCH = "uid={0}";

        public String getDisplayName() {
            return Messages.LDAPSecurityRealm_DisplayName();
        }

        public IdStrategy getDefaultIdStrategy() {
            return IdStrategy.CASE_INSENSITIVE;
        }

<<<<<<< HEAD
        @Override
        public SecurityRealm newInstance(StaplerRequest req, JSONObject formData) throws FormException {
            if (!formData.has("configurations")) {
                throw new Descriptor.FormException(jenkins.security.plugins.ldap.Messages.LDAPSecurityRealm_AtLeastOne(), "configurations");
=======
        @RequirePOST
        public FormValidation doValidate(StaplerRequest req) throws Exception {
            if (!Jenkins.getActiveInstance().hasPermission(Jenkins.ADMINISTER)) {
                // require admin to test
                return FormValidation.ok();
            }
            // extract the submitted details
            JSONObject json = JSONObject.fromObject(IOUtils.toString(req.getInputStream()));
            String user = json.getString("testUser");
            String password = json.getString("testPassword");
            JSONObject realmCfg = json.getJSONObject("useSecurity").getJSONObject("realm");
            // instantiate the realm
            LDAPSecurityRealm realm = req.bindJSON(LDAPSecurityRealm.class, realmCfg);
            return validate(realm, user, password);
        }

        private void rsp(StringBuilder response, String kind, String testId, String message, Object... extras) {
            response.append("<div class='").append(kind).append("' data-test='");
            response.append(Util.escape(testId));
            response.append("'>");
            response.append(message);
            boolean needBr = true;
            for (Object extra: extras) {
                if (extra instanceof String) {
                    if (needBr) {
                        response.append("<br/>");
                    }
                    response.append(extra);
                    needBr = true;
                } else if (extra instanceof Collection) {
                    response.append("<ul>");
                    for (String item : (Collection<String>)extra) {
                        response.append("<li>");
                        response.append(item);
                        response.append("</li>");
                    }
                    response.append("</ul>");
                    needBr = false;
                }
            }
            response.append("</div>");
        }

        private void ok(StringBuilder response, String testId, String message, Object... extras) {
            rsp(response, "validation-ok", testId, message, extras);
        }

        private void warning(StringBuilder response, String testId, String message, Object... extras) {
            rsp(response, "warning", testId, message, extras);
        }

        private void error(StringBuilder response, String testId, String message, Object... extras) {
            rsp(response, "error", testId, message, extras);
        }

        public FormValidation validate(LDAPSecurityRealm realm, String user, String password) {
            // we can only do deep validation if the connection is correct
            FormValidation connnectionCheck = doCheckServer(realm.getServerUrl(), realm.managerDN, realm.managerPasswordSecret);
            if (connnectionCheck.kind != FormValidation.Kind.OK) {
                return connnectionCheck;
            }

            // ok let's start with authentication
            StringBuilder response = new StringBuilder(1024);
            response.append("<div>")
                    .append(jenkins.security.plugins.ldap.Messages.LDAPSecurityRealm_LoginHeader())
                    .append("</div>");
            boolean potentialLockout = false;

            // can we login?
            LdapUserDetails loginDetails = null;
            try {
                // need to access direct so as not to update the user details
                loginDetails = (LdapUserDetails) realm.getSecurityComponents().manager.authenticate(
                        new UsernamePasswordAuthenticationToken(fixUsername(user), password)).getPrincipal();
                ok(response, "authentication",
                        jenkins.security.plugins.ldap.Messages.LDAPSecurityRealm_AuthenticationSuccessful());
            } catch (AuthenticationException e) {
                if (StringUtils.isBlank(password)) {
                    warning(response, "authentication",
                            jenkins.security.plugins.ldap.Messages.LDAPSecurityRealm_AuthenticationFailedEmptyPass(user));
                } else {
                    error(response, "authentication",
                            jenkins.security.plugins.ldap.Messages.LDAPSecurityRealm_AuthenticationFailed(user));
                    potentialLockout = true;
                }
            }
            Set<String> loginAuthorities = new HashSet<>();
            if (loginDetails != null) {
                // report details of the logged in user
                ok(response, "authentication-username",
                        jenkins.security.plugins.ldap.Messages.LDAPSecurityRealm_UserId(Util.escape(loginDetails.getUsername())));
                ok(response, "authentication-dn",
                        jenkins.security.plugins.ldap.Messages.LDAPSecurityRealm_UserDn(Util.escape(loginDetails.getDn())));
                validateDisplayName(realm, response, loginDetails, "authentication-displayname");
                if (!realm.disableMailAddressResolver) {
                    validateEmailAddress(realm, response, loginDetails, "authentication-email");
                }
                for (GrantedAuthority a : loginDetails.getAuthorities()) {
                    loginAuthorities.add(a.getAuthority());
                }
                if (loginDetails.getAuthorities().length < 1) {
                    error(response, "authentication-groups",
                            jenkins.security.plugins.ldap.Messages.LDAPSecurityRealm_NoGroupMembership());
                    // we do not flag this error as may be legitimate config
                } else if (loginDetails.getAuthorities().length == 1) {
                    warning(response, "authentication-groups",
                            jenkins.security.plugins.ldap.Messages.LDAPSecurityRealm_BasicGroupMembership(),
                            jenkins.security.plugins.ldap.Messages.LDAPSecurityRealm_BasicGroupMembershipDetail());
                } else {
                    List<String> authorities = new ArrayList<>();
                    for (GrantedAuthority a : loginDetails.getAuthorities()) {
                        if (AUTHENTICATED_AUTHORITY.equals(a)) {
                            continue;
                        }
                        authorities.add("<code>"+ Util.escape(a.getAuthority()) + "</code>");
                    }
                    ok(response, "authentication-groups",
                            jenkins.security.plugins.ldap.Messages.LDAPSecurityRealm_GroupMembership(),
                            authorities);
                }
            }

            // can we lookup user by username?
            response.append("<div>")
                    .append(jenkins.security.plugins.ldap.Messages.LDAPSecurityRealm_LookupHeader())
                    .append("</div>");
            LdapUserDetails lookUpDetails = null;
            try {
                // need to access direct so as not to update the user details
                lookUpDetails =
                        (LdapUserDetails) realm.getSecurityComponents().userDetails
                                .loadUserByUsername(fixUsername(user));
                ok(response, "lookup",
                        jenkins.security.plugins.ldap.Messages.LDAPSecurityRealm_UserLookupSuccessful());
            } catch (UserMayOrMayNotExistException e1) {
                rsp(response, loginDetails == null ? "warning" : "error", "lookup",
                        jenkins.security.plugins.ldap.Messages.LDAPSecurityRealm_UserLookupInconclusive(user),
                        StringUtils.isBlank(realm.managerDN)
                                ? jenkins.security.plugins.ldap.Messages.LDAPSecurityRealm_UserLookupManagerDnRequired()
                                : jenkins.security.plugins.ldap.Messages
                                        .LDAPSecurityRealm_UserLookupManagerDnPermissions()
                );
                // we do not flag these errors as could be probing user accounts
            } catch (UsernameNotFoundException e1) {
                rsp(response, loginDetails == null ? "warning" : "error", "lookup",
                        jenkins.security.plugins.ldap.Messages.LDAPSecurityRealm_UserLookupDoesNotExist(user),
                        StringUtils.isBlank(realm.managerDN)
                                ? jenkins.security.plugins.ldap.Messages.LDAPSecurityRealm_UserLookupManagerDnRequired()
                                : jenkins.security.plugins.ldap.Messages
                                        .LDAPSecurityRealm_UserLookupManagerDnPermissions(),
                        jenkins.security.plugins.ldap.Messages.LDAPSecurityRealm_UserLookupSettingsCorrect());
                // we do not flag these errors as could be probing user accounts
            } catch (LdapDataAccessException e) {
                Throwable cause = e.getCause();
                while (cause != null && !(cause instanceof BadCredentialsException)) {
                    cause = cause.getCause();
                }
                if (cause != null) {
                    error(response, "lookup",
                            jenkins.security.plugins.ldap.Messages.LDAPSecurityRealm_UserLookupBadCredentials(),
                            StringUtils.isBlank(realm.managerDN)
                                    ? jenkins.security.plugins.ldap.Messages
                                            .LDAPSecurityRealm_UserLookupManagerDnCorrect()
                                    : jenkins.security.plugins.ldap.Messages
                                            .LDAPSecurityRealm_UserLookupManagerDnPermissions()
                            );
                    potentialLockout = true;
                } else {
                    error(response, "lookup",
                            jenkins.security.plugins.ldap.Messages.LDAPSecurityRealm_UserLookupFailed(user),
                            Util.escape(e.getLocalizedMessage()));
                    potentialLockout = true;
                }
            }
            if (loginDetails == null && lookUpDetails != null) {
                // we could not login, so let's report details of the resolved user
                ok(response, "lookup-username",
                        jenkins.security.plugins.ldap.Messages.LDAPSecurityRealm_UserId(
                                Util.escape(lookUpDetails.getUsername())
                        ));
                ok(response, "lookup-dn",
                        jenkins.security.plugins.ldap.Messages.LDAPSecurityRealm_UserDn(
                                Util.escape(lookUpDetails.getDn())
                        ));
                validateDisplayName(realm, response, lookUpDetails, "lookup-displayname");
                if (!realm.disableMailAddressResolver) {
                    validateEmailAddress(realm, response, lookUpDetails, "lookup-email");
                }
            }
            Set<String> lookupAuthorities = new HashSet<>();
            if (lookUpDetails != null) {
                for (GrantedAuthority a : lookUpDetails.getAuthorities()) {
                    lookupAuthorities.add(a.getAuthority());
                }
                if (loginDetails == null || !loginAuthorities.equals(lookupAuthorities)) {
                    // report the group details if different or if we did not login
                    if (lookUpDetails.getAuthorities().length < 1) {
                        error(response, "lookup-groups",
                                jenkins.security.plugins.ldap.Messages.LDAPSecurityRealm_NoGroupMembership());
                        // we do not flag this error as may be legitimate
                    } else if (lookUpDetails.getAuthorities().length == 1) {
                        warning(response, "lookup-groups",
                                jenkins.security.plugins.ldap.Messages.LDAPSecurityRealm_BasicGroupMembership(),
                                jenkins.security.plugins.ldap.Messages.LDAPSecurityRealm_BasicGroupMembershipDetail());
                    } else {
                        List<String> authorities = new ArrayList<>();
                        for (GrantedAuthority a : lookUpDetails.getAuthorities()) {
                            if (AUTHENTICATED_AUTHORITY.equals(a)) {
                                continue;
                            }
                            authorities.add("<code>" + Util.escape(a.getAuthority()) + "</code>");
                        }
                        ok(response, "lookup-groups",
                                jenkins.security.plugins.ldap.Messages.LDAPSecurityRealm_GroupMembership(),
                                authorities);
                    }
                }
            }
            // let's check consistency
            if (loginDetails != null && lookUpDetails != null) {
                // username
                if (!StringUtils.equals(loginDetails.getUsername(), lookUpDetails.getUsername())) {
                    error(response, "consistency-username",
                            jenkins.security.plugins.ldap.Messages.LDAPSecurityRealm_UsernameMismatch(
                                    loginDetails.getUsername(), lookUpDetails.getUsername()));
                    potentialLockout = true; // consistency is important
                }
                // dn
                if (!StringUtils.equals(loginDetails.getDn(), lookUpDetails.getDn())) {
                    error(response, "consistency-dn",
                            jenkins.security.plugins.ldap.Messages.LDAPSecurityRealm_DnMismatch(
                                    loginDetails.getDn(), lookUpDetails.getDn()));
                    potentialLockout = true; // consistency is important
                }
                // display name
                if (StringUtils.isNotBlank(realm.getDisplayNameAttributeName())) {
                    Attribute loginAttr = loginDetails.getAttributes().get(realm.getDisplayNameAttributeName());
                    Object loginValue;
                    try {
                        loginValue = loginAttr == null ? null : loginAttr.get();
                    } catch (NamingException e) {
                        loginValue = e.getClass();
                    }
                    Attribute lookUpAttr = lookUpDetails.getAttributes().get(realm.getDisplayNameAttributeName());
                    Object lookUpValue;
                    try {
                        lookUpValue = lookUpAttr == null ? null : lookUpAttr.get();
                    } catch (NamingException e) {
                        lookUpValue = e.getClass();
                    }
                    if (loginValue == null ? lookUpValue != null : !loginValue.equals(lookUpValue)) {
                        error(response, "consistency-displayname",
                                jenkins.security.plugins.ldap.Messages.LDAPSecurityRealm_DisplayNameMismatch(
                                        loginValue, lookUpValue));
                        potentialLockout = true; // consistency is important
                    }
                }
                // email address
                if (!realm.disableMailAddressResolver && StringUtils.isNotBlank(realm.getMailAddressAttributeName()))
                {
                    Attribute loginAttr = loginDetails.getAttributes().get(realm.getMailAddressAttributeName());
                    Object loginValue;
                    try {
                        loginValue = loginAttr == null ? null : loginAttr.get();
                    } catch (NamingException e) {
                        loginValue = e.getClass();
                    }
                    Attribute lookUpAttr = lookUpDetails.getAttributes().get(realm.getMailAddressAttributeName());
                    Object lookUpValue;
                    try {
                        lookUpValue = lookUpAttr == null ? null : lookUpAttr.get();
                    } catch (NamingException e) {
                        lookUpValue = e.getClass();
                    }
                    if (loginValue == null ? lookUpValue != null : !loginValue.equals(lookUpValue)) {
                        error(response, "consistency-email",
                                jenkins.security.plugins.ldap.Messages.LDAPSecurityRealm_EmailAddressMismatch(
                                        loginValue, lookUpValue));
                        potentialLockout = true; // consistency is important
                    }
                }
                // groups
                if (loginAuthorities.equals(lookupAuthorities)) {
                    ok(response, "consistency",
                            jenkins.security.plugins.ldap.Messages.LDAPSecurityRealm_GroupMembershipMatch());
                } else {
                    error(response, "consistency",
                            jenkins.security.plugins.ldap.Messages.LDAPSecurityRealm_GroupMembershipMismatch());
                    potentialLockout = true; // consistency is important
                }
            }
            // lets check group lookup if we can
            Set<String> groups = new HashSet<>(loginAuthorities);
            Set<String> badGroups = new TreeSet<>();
            groups.addAll(lookupAuthorities);
            groups.remove(AUTHENTICATED_AUTHORITY.getAuthority());
            for (String group : groups) {
                try {
                    realm.loadGroupByGroupname(group);
                } catch (UsernameNotFoundException e) {
                    badGroups.add(group);
                }
            }
            if (groups.isEmpty()) {
                warning(response, "resolve-groups",
                        jenkins.security.plugins.ldap.Messages.LDAPSecurityRealm_GroupLookupNotPossible(),
                        jenkins.security.plugins.ldap.Messages.LDAPSecurityRealm_GroupLookupNotPossibleDetail());
            } else if (badGroups.isEmpty()) {
                ok(response, "resolve-groups",
                        jenkins.security.plugins.ldap.Messages.LDAPSecurityRealm_GroupLookupSuccessful(groups.size()));
            } else {
                List<String> escaped = new ArrayList<>(badGroups.size());
                for (String group : badGroups) {
                    escaped.add("<code>"+Util.escape(group)+"</code>");
                }
                warning(response, "resolve-groups",
                        jenkins.security.plugins.ldap.Messages.LDAPSecurityRealm_GroupLookupFailed(badGroups.size()),
                        escaped,
                        StringUtils.isBlank(realm.managerDN)
                                ? jenkins.security.plugins.ldap.Messages
                                        .LDAPSecurityRealm_GroupLookupManagerDnRequired()
                                : jenkins.security.plugins.ldap.Messages
                                        .LDAPSecurityRealm_GroupLookupManagerDnPermissions(),
                        jenkins.security.plugins.ldap.Messages.LDAPSecurityRealm_GroupLookupSettingsCorrect());
            }
            if (potentialLockout) {
                response.append("<div>")
                        .append(jenkins.security.plugins.ldap.Messages.LDAPSecurityRealm_LockoutHeader())
                        .append("</div>");
                error(response, "lockout",
                        jenkins.security.plugins.ldap.Messages.LDAPSecurityRealm_PotentialLockout(user)
                );
            }
            // and we are done, report the results
            return FormValidation.okWithMarkup(response.toString());
        }

        private void validateEmailAddress(LDAPSecurityRealm realm, StringBuilder response,
                                          LdapUserDetails details, String testId) {
            Attribute attribute = details.getAttributes().get(realm.getMailAddressAttributeName());
            if (attribute == null) {
                List<String> alternatives = new ArrayList<>();
                for (Attribute attr : Collections.list(details.getAttributes().getAll())) {
                    alternatives.add("<code>"+Util.escape(attr.getID())+"</code>");
                }
                warning(response, testId,
                        jenkins.security.plugins.ldap.Messages.LDAPSecurityRealm_NoEmailAddress(),
                        jenkins.security.plugins.ldap.Messages.LDAPSecurityRealm_IsAttributeNameCorrect(
                                Util.escape(realm.getMailAddressAttributeName())
                        ),
                        jenkins.security.plugins.ldap.Messages.LDAPSecurityRealm_AvailableAttributes(),
                        alternatives);
            } else {
                try {
                    String mailAddress = (String) attribute.get();
                    if (StringUtils.isNotBlank(mailAddress)) {
                        ok(response, testId,
                                jenkins.security.plugins.ldap.Messages.LDAPSecurityRealm_UserEmail(
                                        Util.escape(mailAddress)
                                ));
                    } else {
                        List<String> alternatives = new ArrayList<>();
                        for (Attribute attr : Collections.list(details.getAttributes().getAll())) {
                            alternatives.add("<code>" + Util.escape(attr.getID()) + "</code>");
                        }
                        warning(response, testId,
                                jenkins.security.plugins.ldap.Messages.LDAPSecurityRealm_EmptyEmailAddress(),
                                jenkins.security.plugins.ldap.Messages.LDAPSecurityRealm_IsAttributeNameCorrect(
                                                Util.escape(realm.getMailAddressAttributeName())
                                ),
                                jenkins.security.plugins.ldap.Messages.LDAPSecurityRealm_AvailableAttributes(),
                                alternatives);
                    }
                } catch (NamingException e) {
                    List<String> alternatives = new ArrayList<>();
                    for (Attribute attr : Collections.list(details.getAttributes().getAll())) {
                        alternatives.add("<code>" + Util.escape(attr.getID()) + "</code>");
                    }
                    error(response, testId,
                            jenkins.security.plugins.ldap.Messages.LDAPSecurityRealm_CouldNotRetrieveEmailAddress(),
                            jenkins.security.plugins.ldap.Messages.LDAPSecurityRealm_IsAttributeNameCorrect(
                                            Util.escape(realm.getMailAddressAttributeName())
                            ),
                            jenkins.security.plugins.ldap.Messages.LDAPSecurityRealm_AvailableAttributes(),
                            alternatives);
                }
            }
        }

        private void validateDisplayName(LDAPSecurityRealm realm, StringBuilder response,
                                         LdapUserDetails details, String testId) {
            Attribute attribute = details.getAttributes().get(realm.getDisplayNameAttributeName());
            if (attribute == null) {
                List<String> alternatives = new ArrayList<>();
                for (Attribute attr : Collections.list(details.getAttributes().getAll())) {
                    alternatives.add("<code>" + Util.escape(attr.getID()) + "</code>");
                }
                warning(response, testId,
                        jenkins.security.plugins.ldap.Messages.LDAPSecurityRealm_NoDisplayName(),
                        jenkins.security.plugins.ldap.Messages.LDAPSecurityRealm_IsAttributeNameCorrect(
                                Util.escape(realm.getDisplayNameAttributeName())
                        ),
                        jenkins.security.plugins.ldap.Messages.LDAPSecurityRealm_AvailableAttributes(),
                        alternatives);
            } else {
                try {
                    String displayName = (String) attribute.get();
                    if (displayName != null) {
                        ok(response, testId,
                                jenkins.security.plugins.ldap.Messages.LDAPSecurityRealm_UserDisplayName(
                                        Util.escape(displayName)
                                ));
                    } else {
                        List<String> alternatives = new ArrayList<>();
                        for (Attribute attr : Collections.list(details.getAttributes().getAll())) {
                            alternatives.add("<code>" + Util.escape(attr.getID()) + "</code>");
                        }
                        warning(response, testId,
                                jenkins.security.plugins.ldap.Messages.LDAPSecurityRealm_EmptyDisplayName(),
                                jenkins.security.plugins.ldap.Messages.LDAPSecurityRealm_IsAttributeNameCorrect(
                                        Util.escape(realm.getDisplayNameAttributeName())
                                ),
                                jenkins.security.plugins.ldap.Messages.LDAPSecurityRealm_AvailableAttributes(),
                                alternatives);
                    }
                } catch (NamingException e) {
                    List<String> alternatives = new ArrayList<>();
                    for (Attribute attr : Collections.list(details.getAttributes().getAll())) {
                        alternatives.add("<code>" + Util.escape(attr.getID()) + "</code>");
                    }
                    error(response, testId,
                            jenkins.security.plugins.ldap.Messages.LDAPSecurityRealm_CouldNotRetrieveDisplayName(),
                            jenkins.security.plugins.ldap.Messages.LDAPSecurityRealm_IsAttributeNameCorrect(
                                    Util.escape(realm.getDisplayNameAttributeName())
                            ),
                            jenkins.security.plugins.ldap.Messages.LDAPSecurityRealm_AvailableAttributes(),
                            alternatives);
                }
            }
        }

        // note that this works better in 1.528+ (JENKINS-19124)
        public FormValidation doCheckServer(@QueryParameter String value, @QueryParameter String managerDN, @QueryParameter Secret managerPasswordSecret) {
            String server = value;
            String managerPassword = Secret.toString(managerPasswordSecret);

            final Jenkins jenkins = Jenkins.getInstance();
            if (jenkins == null) {
                return FormValidation.error("Jenkins is not ready. Cannot validate the field");
            }
            if(!jenkins.hasPermission(Jenkins.ADMINISTER))
                return FormValidation.ok();

            try {
                Hashtable<String,String> props = new Hashtable<String,String>();
                if(managerDN!=null && managerDN.trim().length() > 0  && !"undefined".equals(managerDN)) {
                    props.put(Context.SECURITY_PRINCIPAL,managerDN);
                }
                if(managerPassword!=null && managerPassword.trim().length() > 0 && !"undefined".equals(managerPassword)) {
                    props.put(Context.SECURITY_CREDENTIALS,managerPassword);
                }
                props.put(Context.INITIAL_CONTEXT_FACTORY, "com.sun.jndi.ldap.LdapCtxFactory");
                props.put(Context.PROVIDER_URL, toProviderUrl(server, ""));

                DirContext ctx = new InitialDirContext(props);
                ctx.getAttributes("");
                return FormValidation.ok();   // connected
            } catch (NamingException e) {
                // trouble-shoot
                Matcher m = Pattern.compile("(ldaps?://)?([^:]+)(?:\\:(\\d+))?(\\s+(ldaps?://)?([^:]+)(?:\\:(\\d+))?)*").matcher(server.trim());
                if(!m.matches())
                    return FormValidation.error(Messages.LDAPSecurityRealm_SyntaxOfServerField());

                try {
                    InetAddress adrs = InetAddress.getByName(m.group(2));
                    int port = m.group(1)!=null ? 636 : 389;
                    if(m.group(3)!=null)
                        port = Integer.parseInt(m.group(3));
                    Socket s = new Socket(adrs,port);
                    s.close();
                } catch (UnknownHostException x) {
                    return FormValidation.error(Messages.LDAPSecurityRealm_UnknownHost(x.getMessage()));
                } catch (IOException x) {
                    return FormValidation.error(x,Messages.LDAPSecurityRealm_UnableToConnect(server, x.getMessage()));
                }

                // otherwise we don't know what caused it, so fall back to the general error report
                // getMessage() alone doesn't offer enough
                return FormValidation.error(e,Messages.LDAPSecurityRealm_UnableToConnect(server, e));
            } catch (NumberFormatException x) {
                // The getLdapCtxInstance method throws this if it fails to parse the port number
                return FormValidation.error(Messages.LDAPSecurityRealm_InvalidPortNumber());
            }
        }

        public DescriptorExtensionList<LDAPGroupMembershipStrategy, Descriptor<LDAPGroupMembershipStrategy>> getGroupMembershipStrategies() {
            final Jenkins jenkins = Jenkins.getInstance();
            if (jenkins != null) {
                return jenkins.getDescriptorList(LDAPGroupMembershipStrategy.class);
>>>>>>> 2f9744a4
            } else {
                final Object configurations = formData.get("configurations");
                if (configurations instanceof JSONArray && ((JSONArray) configurations).isEmpty()) {
                    throw new Descriptor.FormException(jenkins.security.plugins.ldap.Messages.LDAPSecurityRealm_AtLeastOne(), "configurations");
                } else if (!(configurations instanceof JSONObject)) {
                    throw new Descriptor.FormException(jenkins.security.plugins.ldap.Messages.LDAPSecurityRealm_AtLeastOne(), "configurations");
                } else if (((JSONObject) configurations).isNullObject()) {
                    throw new Descriptor.FormException(jenkins.security.plugins.ldap.Messages.LDAPSecurityRealm_AtLeastOne(), "configurations");
                }
            }
            return super.newInstance(req, formData);
        }
    }

    /**
     * If the given "server name" is just a host name (plus optional host name), add ldap:// prefix.
     * Otherwise assume it already contains the scheme, and leave it intact.
     */
    private static String addPrefix(String server) {
        if(server.contains("://"))  return server;
        else    return "ldap://"+server;
    }

    @Restricted(NoExternalUse.class)
    public static final Logger LOGGER = Logger.getLogger(LDAPSecurityRealm.class.getName());

    /**
     * LDAP filter to look for groups by their names.
     *
     * "{0}" is the group name as given by the user.
     * See http://msdn.microsoft.com/en-us/library/aa746475(VS.85).aspx for the syntax by example.
     * WANTED: The specification of the syntax.
     */
    public static final String GROUP_SEARCH = System.getProperty(LDAPSecurityRealm.class.getName()+".groupSearch",
            "(& (cn={0}) (| (objectclass=groupOfNames) (objectclass=groupOfUniqueNames) (objectclass=posixGroup)))");

    public static class CacheConfiguration extends AbstractDescribableImpl<CacheConfiguration> {
        private final int size;
        private final int ttl;

        @DataBoundConstructor
        public CacheConfiguration(int size, int ttl) {
            this.size = Math.max(10, Math.min(size, 1000));
            this.ttl = Math.max(30, Math.min(ttl, 3600));
        }

        public int getSize() {
            return size;
        }

        public int getTtl() {
            return ttl;
        }

        @Extension public static class DescriptorImpl extends Descriptor<CacheConfiguration> {

            @Override public String getDisplayName() {
                return "";
            }

            public ListBoxModel doFillSizeItems() {
                ListBoxModel m = new ListBoxModel();
                m.add("10");
                m.add("20");
                m.add("50");
                m.add("100");
                m.add("200");
                m.add("500");
                m.add("1000");
                return m;
            }

            public ListBoxModel doFillTtlItems() {
                ListBoxModel m = new ListBoxModel();
                for (int ttl: new int[]{30, 60, 120, 300, 600, 900, 1800, 3600}) {
                    m.add(Util.getTimeSpanString(ttl*1000L), Integer.toString(ttl));
                }
                return m;
            }

        }
    }

    private static class CacheEntry<T> {
        private final long expires;
        private final T value;

        public CacheEntry(int ttlSeconds, T value) {
            this.expires = System.currentTimeMillis() + TimeUnit.SECONDS.toMillis(ttlSeconds);
            this.value = value;
        }

        public T getValue() {
            return value;
        }

        public boolean isValid() {
            return System.currentTimeMillis() < expires;
        }
    }

    /**
     * While we could use Guava's CacheBuilder the method signature changes make using it problematic.
     * Safer to roll our own and ensure compatibility across as wide a range of Jenkins versions as possible.
     *
     * @param <K> Key type
     * @param <V> Cache entry type
     */
    private static class CacheMap<K, V> extends LinkedHashMap<K, CacheEntry<V>> {

        private final int cacheSize;

        public CacheMap(int cacheSize) {
            super(cacheSize + 1); // prevent realloc when hitting cache size limit
            this.cacheSize = cacheSize;
        }

        @Override
        protected boolean removeEldestEntry(Map.Entry<K, CacheEntry<V>> eldest) {
            return size() > cacheSize || eldest.getValue() == null || !eldest.getValue().isValid();
        }
    }

    public static class EnvironmentProperty extends AbstractDescribableImpl<EnvironmentProperty> implements Serializable {
        private final String name;
        private final String value;

        @DataBoundConstructor
        public EnvironmentProperty(String name, String value) {
            this.name = name;
            this.value = value;
        }

        public String getName() {
            return name;
        }

        public String getValue() {
            return value;
        }

        public static Map<String,String> toMap(List<EnvironmentProperty> properties) {
            if (properties != null) {
                final Map<String, String> result = new LinkedHashMap<String, String>();
                for (EnvironmentProperty property:properties) {
                    result.put(property.getName(), property.getValue());
                }
                return result;
            }
            return null;
        }

        @Extension
        public static class DescriptorImpl extends Descriptor<EnvironmentProperty> {

            @Override
            public String getDisplayName() {
                return "";
            }
        }
    }
}<|MERGE_RESOLUTION|>--- conflicted
+++ resolved
@@ -28,6 +28,7 @@
 import groovy.lang.Binding;
 import hudson.DescriptorExtensionList;
 import hudson.Extension;
+import hudson.ExtensionList;
 import hudson.Util;
 import hudson.model.AbstractDescribableImpl;
 import hudson.model.Descriptor;
@@ -50,10 +51,6 @@
 import java.net.URI;
 import java.net.URISyntaxException;
 import java.net.UnknownHostException;
-<<<<<<< HEAD
-import java.net.URI;
-import java.util.*;
-=======
 import java.util.ArrayList;
 import java.util.Arrays;
 import java.util.Collection;
@@ -65,7 +62,6 @@
 import java.util.Map;
 import java.util.Set;
 import java.util.TreeSet;
->>>>>>> 2f9744a4
 import java.util.concurrent.TimeUnit;
 import java.util.logging.Level;
 import java.util.logging.Logger;
@@ -80,21 +76,14 @@
 import javax.naming.directory.BasicAttributes;
 import javax.naming.directory.DirContext;
 import javax.naming.directory.InitialDirContext;
-<<<<<<< HEAD
 import javax.naming.ldap.Control;
 
-=======
->>>>>>> 2f9744a4
 import jenkins.model.IdStrategy;
 import jenkins.model.Jenkins;
 import jenkins.security.plugins.ldap.FromGroupSearchLDAPGroupMembershipStrategy;
 import jenkins.security.plugins.ldap.LDAPConfiguration;
 import jenkins.security.plugins.ldap.LDAPGroupMembershipStrategy;
-<<<<<<< HEAD
 import net.sf.json.JSONArray;
-import net.sf.json.JSONObject;
-import org.acegisecurity.*;
-=======
 import net.sf.json.JSONObject;
 import org.acegisecurity.AcegiSecurityException;
 import org.acegisecurity.Authentication;
@@ -103,7 +92,6 @@
 import org.acegisecurity.BadCredentialsException;
 import org.acegisecurity.GrantedAuthority;
 import org.acegisecurity.GrantedAuthorityImpl;
->>>>>>> 2f9744a4
 import org.acegisecurity.ldap.InitialDirContextFactory;
 import org.acegisecurity.ldap.LdapDataAccessException;
 import org.acegisecurity.ldap.LdapTemplate;
@@ -130,10 +118,7 @@
 import org.kohsuke.stapler.DataBoundSetter;
 import org.kohsuke.stapler.QueryParameter;
 import org.kohsuke.stapler.StaplerRequest;
-<<<<<<< HEAD
-=======
 import org.kohsuke.stapler.interceptor.RequirePOST;
->>>>>>> 2f9744a4
 import org.springframework.dao.DataAccessException;
 import org.springframework.web.context.WebApplicationContext;
 
@@ -321,14 +306,9 @@
      */
     @SuppressFBWarnings(value = "UUF_UNUSED_PUBLIC_OR_PROTECTED_FIELD",
         justification = "This public field is exposed to the plugin's API")
-<<<<<<< HEAD
     @Deprecated @Restricted(NoExternalUse.class)
     public transient String userSearch;
     
-=======
-    public final String userSearch;
-
->>>>>>> 2f9744a4
     /**
      * This defines the organizational unit that contains groups.
      *
@@ -361,13 +341,8 @@
      * @since 1.5
      * @deprecated use {@link #groupMembershipStrategy}
      */
-<<<<<<< HEAD
     @Deprecated @Restricted(NoExternalUse.class)
     @SuppressFBWarnings(value = "UUF_UNUSED_PUBLIC_OR_PROTECTED_FIELD", 
-=======
-    @Deprecated
-    @SuppressFBWarnings(value = "UUF_UNUSED_PUBLIC_OR_PROTECTED_FIELD",
->>>>>>> 2f9744a4
         justification = "This public field is exposed to the plugin's API")
     public transient String groupMembershipFilter;
 
@@ -403,13 +378,8 @@
     @Deprecated @Restricted(NoExternalUse.class)
     public transient String managerDN;
 
-<<<<<<< HEAD
     @Deprecated @Restricted(NoExternalUse.class)
     @SuppressFBWarnings(value = "UUF_UNUSED_PUBLIC_OR_PROTECTED_FIELD", 
-=======
-    @Deprecated
-    @SuppressFBWarnings(value = "UUF_UNUSED_PUBLIC_OR_PROTECTED_FIELD",
->>>>>>> 2f9744a4
         justification = "This public field is exposed to the plugin's API")
     private transient String managerPassword;
 
@@ -704,39 +674,11 @@
         }
     }
 
-<<<<<<< HEAD
     @CheckForNull @Restricted(NoExternalUse.class)
     public LDAPConfiguration getConfigurationFor(String server) {
         for (LDAPConfiguration configuration : configurations) {
             if (configuration.getServer().equals(server)) {
                 return configuration;
-=======
-    /**
-     * Infer the root DN.
-     *
-     * @return null if not found.
-     */
-    private String inferRootDN(String server) {
-        try {
-            Hashtable<String,String> props = new Hashtable<String,String>();
-            if(managerDN!=null) {
-                props.put(Context.SECURITY_PRINCIPAL,managerDN);
-                props.put(Context.SECURITY_CREDENTIALS,getManagerPassword());
-            }
-            props.put(Context.INITIAL_CONTEXT_FACTORY, "com.sun.jndi.ldap.LdapCtxFactory");
-            props.put(Context.PROVIDER_URL, toProviderUrl(getServerUrl(), ""));
-
-            DirContext ctx = new InitialDirContext(props);
-            Attributes atts = ctx.getAttributes("");
-            Attribute a = atts.get("defaultNamingContext");
-            if(a!=null && a.get()!=null) // this entry is available on Active Directory. See http://msdn2.microsoft.com/en-us/library/ms684291(VS.85).aspx
-                return a.get().toString();
-
-            a = atts.get("namingcontexts");
-            if(a==null) {
-                LOGGER.warning("namingcontexts attribute not found in root DSE of "+server);
-                return null;
->>>>>>> 2f9744a4
             }
         }
         return null;
@@ -750,8 +692,11 @@
             if (s.trim().length() == 0) continue;
             s = getProviderUrl(s, rootDN);
             if (s != null) {
-                if (first) first = false;
-                else buf.append(' ');
+                if (first) {
+                    first = false;
+                } else {
+                    buf.append(' ');
+                }
                 buf.append(s);
             }
         }
@@ -784,39 +729,12 @@
      */
     @Override @Nonnull
     public SecurityComponents createSecurityComponents() {
-<<<<<<< HEAD
         LDAPAuthenticationManager manager = new LDAPAuthenticationManager();
         DelegateLDAPUserDetailsService details = new DelegateLDAPUserDetailsService();
         for (LDAPConfiguration conf : configurations) {
-            WebApplicationContext appContext = conf.createApplicationContext();
+            WebApplicationContext appContext = conf.createApplicationContext(this);
             manager.addDelegate(findBean(AuthenticationManager.class, appContext), conf.getServer());
             details.addDelegate(new LDAPUserDetailsService(appContext, conf.getGroupMembershipStrategy(), conf.getServer()));
-=======
-        Binding binding = new Binding();
-        binding.setVariable("instance", this);
-
-        final Jenkins jenkins = Jenkins.getInstance();
-        if (jenkins == null) {
-            throw new IllegalStateException("Jenkins has not been started, or was already shut down");
-        }
-
-        BeanBuilder builder = new BeanBuilder(jenkins.pluginManager.uberClassLoader);
-        String fileName = "LDAPBindSecurityRealm.groovy";
-        try {
-            File override = new File(jenkins.getRootDir(), fileName);
-            builder.parse(
-                    new AutoCloseInputStream(override.exists() ? new FileInputStream(override) :
-                        getClass().getResourceAsStream(fileName)), binding);
-        } catch (FileNotFoundException e) {
-            throw new IllegalStateException("Failed to load "+fileName, e);
-        }
-        WebApplicationContext appContext = builder.createApplicationContext();
-
-        ldapTemplate = new LdapTemplate(findBean(InitialDirContextFactory.class, appContext));
-
-        if (groupMembershipStrategy != null) {
-            groupMembershipStrategy.setAuthoritiesPopulator(findBean(LdapAuthoritiesPopulator.class, appContext));
->>>>>>> 2f9744a4
         }
         return new SecurityComponents(manager, details);
     }
@@ -1473,12 +1391,23 @@
             return IdStrategy.CASE_INSENSITIVE;
         }
 
-<<<<<<< HEAD
         @Override
         public SecurityRealm newInstance(StaplerRequest req, JSONObject formData) throws FormException {
             if (!formData.has("configurations")) {
                 throw new Descriptor.FormException(jenkins.security.plugins.ldap.Messages.LDAPSecurityRealm_AtLeastOne(), "configurations");
-=======
+            } else {
+                final Object configurations = formData.get("configurations");
+                if (configurations instanceof JSONArray && ((JSONArray) configurations).isEmpty()) {
+                    throw new Descriptor.FormException(jenkins.security.plugins.ldap.Messages.LDAPSecurityRealm_AtLeastOne(), "configurations");
+                } else if (!(configurations instanceof JSONObject)) {
+                    throw new Descriptor.FormException(jenkins.security.plugins.ldap.Messages.LDAPSecurityRealm_AtLeastOne(), "configurations");
+                } else if (((JSONObject) configurations).isNullObject()) {
+                    throw new Descriptor.FormException(jenkins.security.plugins.ldap.Messages.LDAPSecurityRealm_AtLeastOne(), "configurations");
+                }
+            }
+            return super.newInstance(req, formData);
+        }
+
         @RequirePOST
         public FormValidation doValidate(StaplerRequest req) throws Exception {
             if (!Jenkins.getActiveInstance().hasPermission(Jenkins.ADMINISTER)) {
@@ -1536,9 +1465,12 @@
 
         public FormValidation validate(LDAPSecurityRealm realm, String user, String password) {
             // we can only do deep validation if the connection is correct
-            FormValidation connnectionCheck = doCheckServer(realm.getServerUrl(), realm.managerDN, realm.managerPasswordSecret);
-            if (connnectionCheck.kind != FormValidation.Kind.OK) {
-                return connnectionCheck;
+            LDAPConfiguration.LDAPConfigurationDescriptor confDescriptor = Jenkins.getActiveInstance().getDescriptorByType(LDAPConfiguration.LDAPConfigurationDescriptor.class);
+            for (LDAPConfiguration configuration : realm.getConfigurations()) {
+                FormValidation connnectionCheck = confDescriptor.doCheckServer(configuration.getServerUrl(), configuration.getManagerDN(), configuration.getManagerPasswordSecret());
+                if (connnectionCheck.kind != FormValidation.Kind.OK) {
+                    return connnectionCheck;
+                }
             }
 
             // ok let's start with authentication
@@ -1620,7 +1552,7 @@
                         StringUtils.isBlank(realm.managerDN)
                                 ? jenkins.security.plugins.ldap.Messages.LDAPSecurityRealm_UserLookupManagerDnRequired()
                                 : jenkins.security.plugins.ldap.Messages
-                                        .LDAPSecurityRealm_UserLookupManagerDnPermissions()
+                                .LDAPSecurityRealm_UserLookupManagerDnPermissions()
                 );
                 // we do not flag these errors as could be probing user accounts
             } catch (UsernameNotFoundException e1) {
@@ -1629,7 +1561,7 @@
                         StringUtils.isBlank(realm.managerDN)
                                 ? jenkins.security.plugins.ldap.Messages.LDAPSecurityRealm_UserLookupManagerDnRequired()
                                 : jenkins.security.plugins.ldap.Messages
-                                        .LDAPSecurityRealm_UserLookupManagerDnPermissions(),
+                                .LDAPSecurityRealm_UserLookupManagerDnPermissions(),
                         jenkins.security.plugins.ldap.Messages.LDAPSecurityRealm_UserLookupSettingsCorrect());
                 // we do not flag these errors as could be probing user accounts
             } catch (LdapDataAccessException e) {
@@ -1642,10 +1574,10 @@
                             jenkins.security.plugins.ldap.Messages.LDAPSecurityRealm_UserLookupBadCredentials(),
                             StringUtils.isBlank(realm.managerDN)
                                     ? jenkins.security.plugins.ldap.Messages
-                                            .LDAPSecurityRealm_UserLookupManagerDnCorrect()
+                                    .LDAPSecurityRealm_UserLookupManagerDnCorrect()
                                     : jenkins.security.plugins.ldap.Messages
-                                            .LDAPSecurityRealm_UserLookupManagerDnPermissions()
-                            );
+                                    .LDAPSecurityRealm_UserLookupManagerDnPermissions()
+                    );
                     potentialLockout = true;
                 } else {
                     error(response, "lookup",
@@ -1800,9 +1732,9 @@
                         escaped,
                         StringUtils.isBlank(realm.managerDN)
                                 ? jenkins.security.plugins.ldap.Messages
-                                        .LDAPSecurityRealm_GroupLookupManagerDnRequired()
+                                .LDAPSecurityRealm_GroupLookupManagerDnRequired()
                                 : jenkins.security.plugins.ldap.Messages
-                                        .LDAPSecurityRealm_GroupLookupManagerDnPermissions(),
+                                .LDAPSecurityRealm_GroupLookupManagerDnPermissions(),
                         jenkins.security.plugins.ldap.Messages.LDAPSecurityRealm_GroupLookupSettingsCorrect());
             }
             if (potentialLockout) {
@@ -1848,7 +1780,7 @@
                         warning(response, testId,
                                 jenkins.security.plugins.ldap.Messages.LDAPSecurityRealm_EmptyEmailAddress(),
                                 jenkins.security.plugins.ldap.Messages.LDAPSecurityRealm_IsAttributeNameCorrect(
-                                                Util.escape(realm.getMailAddressAttributeName())
+                                        Util.escape(realm.getMailAddressAttributeName())
                                 ),
                                 jenkins.security.plugins.ldap.Messages.LDAPSecurityRealm_AvailableAttributes(),
                                 alternatives);
@@ -1861,7 +1793,7 @@
                     error(response, testId,
                             jenkins.security.plugins.ldap.Messages.LDAPSecurityRealm_CouldNotRetrieveEmailAddress(),
                             jenkins.security.plugins.ldap.Messages.LDAPSecurityRealm_IsAttributeNameCorrect(
-                                            Util.escape(realm.getMailAddressAttributeName())
+                                    Util.escape(realm.getMailAddressAttributeName())
                             ),
                             jenkins.security.plugins.ldap.Messages.LDAPSecurityRealm_AvailableAttributes(),
                             alternatives);
@@ -1920,78 +1852,6 @@
                 }
             }
         }
-
-        // note that this works better in 1.528+ (JENKINS-19124)
-        public FormValidation doCheckServer(@QueryParameter String value, @QueryParameter String managerDN, @QueryParameter Secret managerPasswordSecret) {
-            String server = value;
-            String managerPassword = Secret.toString(managerPasswordSecret);
-
-            final Jenkins jenkins = Jenkins.getInstance();
-            if (jenkins == null) {
-                return FormValidation.error("Jenkins is not ready. Cannot validate the field");
-            }
-            if(!jenkins.hasPermission(Jenkins.ADMINISTER))
-                return FormValidation.ok();
-
-            try {
-                Hashtable<String,String> props = new Hashtable<String,String>();
-                if(managerDN!=null && managerDN.trim().length() > 0  && !"undefined".equals(managerDN)) {
-                    props.put(Context.SECURITY_PRINCIPAL,managerDN);
-                }
-                if(managerPassword!=null && managerPassword.trim().length() > 0 && !"undefined".equals(managerPassword)) {
-                    props.put(Context.SECURITY_CREDENTIALS,managerPassword);
-                }
-                props.put(Context.INITIAL_CONTEXT_FACTORY, "com.sun.jndi.ldap.LdapCtxFactory");
-                props.put(Context.PROVIDER_URL, toProviderUrl(server, ""));
-
-                DirContext ctx = new InitialDirContext(props);
-                ctx.getAttributes("");
-                return FormValidation.ok();   // connected
-            } catch (NamingException e) {
-                // trouble-shoot
-                Matcher m = Pattern.compile("(ldaps?://)?([^:]+)(?:\\:(\\d+))?(\\s+(ldaps?://)?([^:]+)(?:\\:(\\d+))?)*").matcher(server.trim());
-                if(!m.matches())
-                    return FormValidation.error(Messages.LDAPSecurityRealm_SyntaxOfServerField());
-
-                try {
-                    InetAddress adrs = InetAddress.getByName(m.group(2));
-                    int port = m.group(1)!=null ? 636 : 389;
-                    if(m.group(3)!=null)
-                        port = Integer.parseInt(m.group(3));
-                    Socket s = new Socket(adrs,port);
-                    s.close();
-                } catch (UnknownHostException x) {
-                    return FormValidation.error(Messages.LDAPSecurityRealm_UnknownHost(x.getMessage()));
-                } catch (IOException x) {
-                    return FormValidation.error(x,Messages.LDAPSecurityRealm_UnableToConnect(server, x.getMessage()));
-                }
-
-                // otherwise we don't know what caused it, so fall back to the general error report
-                // getMessage() alone doesn't offer enough
-                return FormValidation.error(e,Messages.LDAPSecurityRealm_UnableToConnect(server, e));
-            } catch (NumberFormatException x) {
-                // The getLdapCtxInstance method throws this if it fails to parse the port number
-                return FormValidation.error(Messages.LDAPSecurityRealm_InvalidPortNumber());
-            }
-        }
-
-        public DescriptorExtensionList<LDAPGroupMembershipStrategy, Descriptor<LDAPGroupMembershipStrategy>> getGroupMembershipStrategies() {
-            final Jenkins jenkins = Jenkins.getInstance();
-            if (jenkins != null) {
-                return jenkins.getDescriptorList(LDAPGroupMembershipStrategy.class);
->>>>>>> 2f9744a4
-            } else {
-                final Object configurations = formData.get("configurations");
-                if (configurations instanceof JSONArray && ((JSONArray) configurations).isEmpty()) {
-                    throw new Descriptor.FormException(jenkins.security.plugins.ldap.Messages.LDAPSecurityRealm_AtLeastOne(), "configurations");
-                } else if (!(configurations instanceof JSONObject)) {
-                    throw new Descriptor.FormException(jenkins.security.plugins.ldap.Messages.LDAPSecurityRealm_AtLeastOne(), "configurations");
-                } else if (((JSONObject) configurations).isNullObject()) {
-                    throw new Descriptor.FormException(jenkins.security.plugins.ldap.Messages.LDAPSecurityRealm_AtLeastOne(), "configurations");
-                }
-            }
-            return super.newInstance(req, formData);
-        }
     }
 
     /**
